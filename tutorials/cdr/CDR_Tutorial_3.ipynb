{
 "cells": [
  {
   "cell_type": "markdown",
   "metadata": {},
   "source": [
    "# Chemical-Disease Relation (CDR) Tutorial\n",
    "\n",
    "In this example, we'll be writing an application to extract *mentions of* **chemical-induced-disease relationships** from Pubmed abstracts, as per the [BioCreative CDR Challenge](http://www.biocreative.org/resources/corpora/biocreative-v-cdr-corpus/).  This tutorial will show off some of the more advanced features of Snorkel, so we'll assume you've followed the Intro tutorial."
   ]
  },
  {
   "cell_type": "markdown",
   "metadata": {},
   "source": [
    "Let's start by reloading from the last notebook."
   ]
  },
  {
   "cell_type": "code",
   "execution_count": null,
   "metadata": {
    "collapsed": false
   },
   "outputs": [],
   "source": [
    "%load_ext autoreload\n",
    "%autoreload 2\n",
    "%matplotlib inline\n",
    "\n",
    "from snorkel import SnorkelSession\n",
    "\n",
    "session = SnorkelSession()"
   ]
  },
  {
   "cell_type": "code",
   "execution_count": null,
   "metadata": {
    "collapsed": false
   },
   "outputs": [],
   "source": [
    "from snorkel.models import candidate_subclass\n",
    "\n",
    "ChemicalDisease = candidate_subclass('ChemicalDisease', ['chemical', 'disease'])\n",
    "\n",
    "train = session.query(ChemicalDisease).filter(ChemicalDisease.split == 0).all()\n",
    "dev = session.query(ChemicalDisease).filter(ChemicalDisease.split == 1).all()\n",
    "test = session.query(ChemicalDisease).filter(ChemicalDisease.split == 2).all()\n",
    "\n",
    "print 'Training set:\\t{0} candidates'.format(len(train))\n",
    "print 'Dev set:\\t{0} candidates'.format(len(dev))\n",
    "print 'Test set:\\t{0} candidates'.format(len(test))    "
   ]
  },
  {
   "cell_type": "code",
   "execution_count": null,
   "metadata": {
    "collapsed": true
   },
   "outputs": [],
   "source": [
    "from snorkel.annotations import load_marginals\n",
    "train_marginals = load_marginals(session, split=0)"
   ]
  },
  {
   "cell_type": "code",
   "execution_count": null,
   "metadata": {
    "collapsed": false
   },
   "outputs": [],
   "source": [
    "import numpy as np\n",
    "\n",
    "# Load dev labels and convert to [0, 1] range\n",
    "from snorkel.annotations import load_gold_labels\n",
    "L_gold_dev = load_gold_labels(session, annotator_name='gold', split=1)\n",
    "dev_labels = (np.ravel(L_gold_dev.todense()) + 1) / 2"
   ]
  },
  {
   "cell_type": "markdown",
   "metadata": {},
   "source": [
    "# Computing features\n",
    "\n",
    "For `SparseLogReg`"
   ]
  },
  {
   "cell_type": "code",
   "execution_count": null,
   "metadata": {
    "collapsed": false
   },
   "outputs": [],
   "source": [
<<<<<<< HEAD
    "from snorkel.contrib.lstm import reLSTM\n",
    "\n",
    "train_kwargs = {\n",
    "    'lr':         0.01,\n",
    "    'dim':        100,\n",
    "    'n_epochs':   50,\n",
    "    'dropout':    0.5,\n",
    "    'rebalance':  0.25,\n",
    "    'print_freq': 5\n",
    "}\n",
    "\n",
    "lstm = reLSTM(seed=1701, n_threads=None)\n",
    "lstm.train(train, train_marginals, dev_candidates=dev, dev_labels=dev_labels, **train_kwargs)"
=======
    "from snorkel.annotations import FeatureAnnotator\n",
    "featurizer = FeatureAnnotator()\n",
    "\n",
    "%time F_train = featurizer.apply(split=0)\n",
    "F_train"
   ]
  },
  {
   "cell_type": "code",
   "execution_count": null,
   "metadata": {
    "collapsed": false
   },
   "outputs": [],
   "source": [
    "%%time\n",
    "F_dev  = featurizer.apply_existing(split=1)\n",
    "F_test = featurizer.apply_existing(split=2)"
   ]
  },
  {
   "cell_type": "markdown",
   "metadata": {},
   "source": [
    "# Training `SparseLogReg`\n",
    "\n",
    "Instead of LSTM, to start.  First, reloading features:"
   ]
  },
  {
   "cell_type": "code",
   "execution_count": null,
   "metadata": {
    "collapsed": false
   },
   "outputs": [],
   "source": [
    "from snorkel.learning import SparseLogisticRegression\n",
    "disc_model = SparseLogisticRegression()"
   ]
  },
  {
   "cell_type": "code",
   "execution_count": null,
   "metadata": {
    "collapsed": false
   },
   "outputs": [],
   "source": [
    "from snorkel.learning.utils import MentionScorer\n",
    "from snorkel.learning import RandomSearch, ListParameter, RangeParameter\n",
    "\n",
    "# Searching over learning rate\n",
    "rate_param = RangeParameter('lr', 1e-6, 1e-2, step=1, log_base=10)\n",
    "l1_param  = RangeParameter('l1_penalty', 1e-6, 1e-2, step=1, log_base=10)\n",
    "l2_param  = RangeParameter('l2_penalty', 1e-6, 1e-2, step=1, log_base=10)\n",
    "\n",
    "searcher = RandomSearch(session, disc_model, F_train, train_marginals, [rate_param, l1_param, l2_param], n=20)"
   ]
  },
  {
   "cell_type": "code",
   "execution_count": null,
   "metadata": {
    "collapsed": false
   },
   "outputs": [],
   "source": [
    "from snorkel.annotations import load_gold_labels\n",
    "L_gold_dev = load_gold_labels(session, annotator_name='gold', split=1)\n",
    "L_gold_dev"
>>>>>>> 6d0b2382
   ]
  },
  {
   "cell_type": "code",
   "execution_count": null,
   "metadata": {
    "collapsed": false
   },
   "outputs": [],
   "source": [
<<<<<<< HEAD
    "lstm.train(train, train_marginals, dev_candidates=dev, dev_labels=dev_labels, **train_kwargs)"
=======
    "import numpy as np\n",
    "np.random.seed(1701)\n",
    "searcher.fit(F_dev, L_gold_dev, n_epochs=50, rebalance=0.5, print_freq=25)"
>>>>>>> 6d0b2382
   ]
  },
  {
   "cell_type": "markdown",
   "metadata": {},
   "source": [
    "### Scoring on the test set\n",
    "\n",
    "Finally, we'll evaluate our performance on the blind test set of 500 documents. We'll load labels similar to how we did for the development set, and use the `score` function of our extraction model to see how we did."
   ]
  },
  {
   "cell_type": "code",
   "execution_count": null,
   "metadata": {
    "collapsed": false
   },
   "outputs": [],
   "source": [
    "from load_external_annotations import load_external_labels\n",
    "load_external_labels(session, ChemicalDisease, split=2, annotator='gold')"
   ]
  },
  {
   "cell_type": "code",
   "execution_count": null,
   "metadata": {
    "collapsed": false
   },
   "outputs": [],
   "source": [
    "from snorkel.annotations import load_gold_labels\n",
    "L_gold_test = load_gold_labels(session, annotator_name='gold', split=2)\n",
    "L_gold_test"
   ]
  },
  {
   "cell_type": "code",
   "execution_count": null,
   "metadata": {
    "collapsed": false
   },
   "outputs": [],
   "source": [
    "_, _, _, _ = disc_model.score(session, F_test, L_gold_test)"
   ]
  },
  {
   "cell_type": "markdown",
   "metadata": {},
   "source": [
    "# Part V: Training an LSTM extraction model\n",
    "\n",
    "In the intro tutorial, we automatically featurized the candidates and trained a linear model over these features. Here, we'll train a more complicated model for relation extraction: an LSTM network. You can read more about LSTMs [here](https://en.wikipedia.org/wiki/Long_short-term_memory) or [here](http://colah.github.io/posts/2015-08-Understanding-LSTMs/). An LSTM is a type of recurrent neural network and automatically generates a numerical representation for the candidate based on the sentence text, so no need for featurizing explicitly as in the intro tutorial. LSTMs take longer to train, and Snorkel doesn't currently support hyperparameter searches for them. We'll train a single model here, but feel free to try out other parameter sets. Just make sure to use the development set - and not the test set - for model selection."
   ]
  },
  {
   "cell_type": "code",
   "execution_count": null,
   "metadata": {
    "collapsed": false
   },
   "outputs": [],
   "source": [
    "from snorkel.contrib.learning import reLSTM\n",
    "\n",
    "lstm = reLSTM()\n",
    "lstm.train(\n",
    "    train, train_marginals, lr=0.005, dim=200, n_epochs=30,\n",
    "    dropout_rate=0.5, rebalance=0.25, print_freq=5\n",
    ")"
   ]
  }
 ],
 "metadata": {
  "anaconda-cloud": {},
  "kernelspec": {
   "display_name": "Python 2",
   "language": "python",
   "name": "python2"
  },
  "language_info": {
   "codemirror_mode": {
    "name": "ipython",
    "version": 2
   },
   "file_extension": ".py",
   "mimetype": "text/x-python",
   "name": "python",
   "nbconvert_exporter": "python",
   "pygments_lexer": "ipython2",
   "version": "2.7.13"
  }
 },
 "nbformat": 4,
 "nbformat_minor": 0
}<|MERGE_RESOLUTION|>--- conflicted
+++ resolved
@@ -99,7 +99,154 @@
    },
    "outputs": [],
    "source": [
-<<<<<<< HEAD
+    "from snorkel.annotations import FeatureAnnotator\n",
+    "featurizer = FeatureAnnotator()\n",
+    "\n",
+    "%time F_train = featurizer.apply(split=0)\n",
+    "F_train"
+   ]
+  },
+  {
+   "cell_type": "code",
+   "execution_count": null,
+   "metadata": {
+    "collapsed": false
+   },
+   "outputs": [],
+   "source": [
+    "%%time\n",
+    "F_dev  = featurizer.apply_existing(split=1)\n",
+    "F_test = featurizer.apply_existing(split=2)"
+   ]
+  },
+  {
+   "cell_type": "markdown",
+   "metadata": {},
+   "source": [
+    "# Training `SparseLogReg`\n",
+    "\n",
+    "Instead of LSTM, to start.  First, reloading features:"
+   ]
+  },
+  {
+   "cell_type": "code",
+   "execution_count": null,
+   "metadata": {
+    "collapsed": false
+   },
+   "outputs": [],
+   "source": [
+    "from snorkel.learning import SparseLogisticRegression\n",
+    "disc_model = SparseLogisticRegression()"
+   ]
+  },
+  {
+   "cell_type": "code",
+   "execution_count": null,
+   "metadata": {
+    "collapsed": false
+   },
+   "outputs": [],
+   "source": [
+    "from snorkel.learning.utils import MentionScorer\n",
+    "from snorkel.learning import RandomSearch, ListParameter, RangeParameter\n",
+    "\n",
+    "# Searching over learning rate\n",
+    "rate_param = RangeParameter('lr', 1e-6, 1e-2, step=1, log_base=10)\n",
+    "l1_param  = RangeParameter('l1_penalty', 1e-6, 1e-2, step=1, log_base=10)\n",
+    "l2_param  = RangeParameter('l2_penalty', 1e-6, 1e-2, step=1, log_base=10)\n",
+    "\n",
+    "searcher = RandomSearch(session, disc_model, F_train, train_marginals, [rate_param, l1_param, l2_param], n=20)"
+   ]
+  },
+  {
+   "cell_type": "code",
+   "execution_count": null,
+   "metadata": {
+    "collapsed": false
+   },
+   "outputs": [],
+   "source": [
+    "from snorkel.annotations import load_gold_labels\n",
+    "L_gold_dev = load_gold_labels(session, annotator_name='gold', split=1)\n",
+    "L_gold_dev"
+   ]
+  },
+  {
+   "cell_type": "code",
+   "execution_count": null,
+   "metadata": {
+    "collapsed": false
+   },
+   "outputs": [],
+   "source": [
+    "import numpy as np\n",
+    "np.random.seed(1701)\n",
+    "searcher.fit(F_dev, L_gold_dev, n_epochs=50, rebalance=0.5, print_freq=25)"
+   ]
+  },
+  {
+   "cell_type": "markdown",
+   "metadata": {},
+   "source": [
+    "### Scoring on the test set\n",
+    "\n",
+    "Finally, we'll evaluate our performance on the blind test set of 500 documents. We'll load labels similar to how we did for the development set, and use the `score` function of our extraction model to see how we did."
+   ]
+  },
+  {
+   "cell_type": "code",
+   "execution_count": null,
+   "metadata": {
+    "collapsed": false
+   },
+   "outputs": [],
+   "source": [
+    "from load_external_annotations import load_external_labels\n",
+    "load_external_labels(session, ChemicalDisease, split=2, annotator='gold')"
+   ]
+  },
+  {
+   "cell_type": "code",
+   "execution_count": null,
+   "metadata": {
+    "collapsed": false
+   },
+   "outputs": [],
+   "source": [
+    "from snorkel.annotations import load_gold_labels\n",
+    "L_gold_test = load_gold_labels(session, annotator_name='gold', split=2)\n",
+    "L_gold_test"
+   ]
+  },
+  {
+   "cell_type": "code",
+   "execution_count": null,
+   "metadata": {
+    "collapsed": false
+   },
+   "outputs": [],
+   "source": [
+    "_, _, _, _ = disc_model.score(session, F_test, L_gold_test)"
+   ]
+  },
+  {
+   "cell_type": "markdown",
+   "metadata": {},
+   "source": [
+    "# Part V: Training an LSTM extraction model\n",
+    "\n",
+    "In the intro tutorial, we automatically featurized the candidates and trained a linear model over these features. Here, we'll train a more complicated model for relation extraction: an LSTM network. You can read more about LSTMs [here](https://en.wikipedia.org/wiki/Long_short-term_memory) or [here](http://colah.github.io/posts/2015-08-Understanding-LSTMs/). An LSTM is a type of recurrent neural network and automatically generates a numerical representation for the candidate based on the sentence text, so no need for featurizing explicitly as in the intro tutorial. LSTMs take longer to train, and Snorkel doesn't currently support hyperparameter searches for them. We'll train a single model here, but feel free to try out other parameter sets. Just make sure to use the development set - and not the test set - for model selection."
+   ]
+  },
+  {
+   "cell_type": "code",
+   "execution_count": null,
+   "metadata": {
+    "collapsed": false
+   },
+   "outputs": [],
+   "source": [
     "from snorkel.contrib.lstm import reLSTM\n",
     "\n",
     "train_kwargs = {\n",
@@ -113,167 +260,6 @@
     "\n",
     "lstm = reLSTM(seed=1701, n_threads=None)\n",
     "lstm.train(train, train_marginals, dev_candidates=dev, dev_labels=dev_labels, **train_kwargs)"
-=======
-    "from snorkel.annotations import FeatureAnnotator\n",
-    "featurizer = FeatureAnnotator()\n",
-    "\n",
-    "%time F_train = featurizer.apply(split=0)\n",
-    "F_train"
-   ]
-  },
-  {
-   "cell_type": "code",
-   "execution_count": null,
-   "metadata": {
-    "collapsed": false
-   },
-   "outputs": [],
-   "source": [
-    "%%time\n",
-    "F_dev  = featurizer.apply_existing(split=1)\n",
-    "F_test = featurizer.apply_existing(split=2)"
-   ]
-  },
-  {
-   "cell_type": "markdown",
-   "metadata": {},
-   "source": [
-    "# Training `SparseLogReg`\n",
-    "\n",
-    "Instead of LSTM, to start.  First, reloading features:"
-   ]
-  },
-  {
-   "cell_type": "code",
-   "execution_count": null,
-   "metadata": {
-    "collapsed": false
-   },
-   "outputs": [],
-   "source": [
-    "from snorkel.learning import SparseLogisticRegression\n",
-    "disc_model = SparseLogisticRegression()"
-   ]
-  },
-  {
-   "cell_type": "code",
-   "execution_count": null,
-   "metadata": {
-    "collapsed": false
-   },
-   "outputs": [],
-   "source": [
-    "from snorkel.learning.utils import MentionScorer\n",
-    "from snorkel.learning import RandomSearch, ListParameter, RangeParameter\n",
-    "\n",
-    "# Searching over learning rate\n",
-    "rate_param = RangeParameter('lr', 1e-6, 1e-2, step=1, log_base=10)\n",
-    "l1_param  = RangeParameter('l1_penalty', 1e-6, 1e-2, step=1, log_base=10)\n",
-    "l2_param  = RangeParameter('l2_penalty', 1e-6, 1e-2, step=1, log_base=10)\n",
-    "\n",
-    "searcher = RandomSearch(session, disc_model, F_train, train_marginals, [rate_param, l1_param, l2_param], n=20)"
-   ]
-  },
-  {
-   "cell_type": "code",
-   "execution_count": null,
-   "metadata": {
-    "collapsed": false
-   },
-   "outputs": [],
-   "source": [
-    "from snorkel.annotations import load_gold_labels\n",
-    "L_gold_dev = load_gold_labels(session, annotator_name='gold', split=1)\n",
-    "L_gold_dev"
->>>>>>> 6d0b2382
-   ]
-  },
-  {
-   "cell_type": "code",
-   "execution_count": null,
-   "metadata": {
-    "collapsed": false
-   },
-   "outputs": [],
-   "source": [
-<<<<<<< HEAD
-    "lstm.train(train, train_marginals, dev_candidates=dev, dev_labels=dev_labels, **train_kwargs)"
-=======
-    "import numpy as np\n",
-    "np.random.seed(1701)\n",
-    "searcher.fit(F_dev, L_gold_dev, n_epochs=50, rebalance=0.5, print_freq=25)"
->>>>>>> 6d0b2382
-   ]
-  },
-  {
-   "cell_type": "markdown",
-   "metadata": {},
-   "source": [
-    "### Scoring on the test set\n",
-    "\n",
-    "Finally, we'll evaluate our performance on the blind test set of 500 documents. We'll load labels similar to how we did for the development set, and use the `score` function of our extraction model to see how we did."
-   ]
-  },
-  {
-   "cell_type": "code",
-   "execution_count": null,
-   "metadata": {
-    "collapsed": false
-   },
-   "outputs": [],
-   "source": [
-    "from load_external_annotations import load_external_labels\n",
-    "load_external_labels(session, ChemicalDisease, split=2, annotator='gold')"
-   ]
-  },
-  {
-   "cell_type": "code",
-   "execution_count": null,
-   "metadata": {
-    "collapsed": false
-   },
-   "outputs": [],
-   "source": [
-    "from snorkel.annotations import load_gold_labels\n",
-    "L_gold_test = load_gold_labels(session, annotator_name='gold', split=2)\n",
-    "L_gold_test"
-   ]
-  },
-  {
-   "cell_type": "code",
-   "execution_count": null,
-   "metadata": {
-    "collapsed": false
-   },
-   "outputs": [],
-   "source": [
-    "_, _, _, _ = disc_model.score(session, F_test, L_gold_test)"
-   ]
-  },
-  {
-   "cell_type": "markdown",
-   "metadata": {},
-   "source": [
-    "# Part V: Training an LSTM extraction model\n",
-    "\n",
-    "In the intro tutorial, we automatically featurized the candidates and trained a linear model over these features. Here, we'll train a more complicated model for relation extraction: an LSTM network. You can read more about LSTMs [here](https://en.wikipedia.org/wiki/Long_short-term_memory) or [here](http://colah.github.io/posts/2015-08-Understanding-LSTMs/). An LSTM is a type of recurrent neural network and automatically generates a numerical representation for the candidate based on the sentence text, so no need for featurizing explicitly as in the intro tutorial. LSTMs take longer to train, and Snorkel doesn't currently support hyperparameter searches for them. We'll train a single model here, but feel free to try out other parameter sets. Just make sure to use the development set - and not the test set - for model selection."
-   ]
-  },
-  {
-   "cell_type": "code",
-   "execution_count": null,
-   "metadata": {
-    "collapsed": false
-   },
-   "outputs": [],
-   "source": [
-    "from snorkel.contrib.learning import reLSTM\n",
-    "\n",
-    "lstm = reLSTM()\n",
-    "lstm.train(\n",
-    "    train, train_marginals, lr=0.005, dim=200, n_epochs=30,\n",
-    "    dropout_rate=0.5, rebalance=0.25, print_freq=5\n",
-    ")"
    ]
   }
  ],
