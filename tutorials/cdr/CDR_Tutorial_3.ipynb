--- conflicted
+++ resolved
@@ -54,23 +54,8 @@
    "cell_type": "code",
    "execution_count": null,
    "metadata": {
-<<<<<<< HEAD
     "collapsed": false
    },
-=======
-    "collapsed": true
-   },
-   "outputs": [],
-   "source": [
-    "from snorkel.annotations import load_marginals\n",
-    "train_marginals = load_marginals(session, split=0)"
-   ]
-  },
-  {
-   "cell_type": "code",
-   "execution_count": null,
-   "metadata": {},
->>>>>>> 62f611c9
    "outputs": [],
    "source": [
     "import numpy as np\n",
