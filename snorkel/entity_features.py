--- conflicted
+++ resolved
@@ -36,12 +36,9 @@
   """
   Minimalist port of generic mention features from ddlib
   """
-<<<<<<< HEAD
-=======
   for mention_feat in _get_mention_features(sent, idxs):
     yield mention_feat
 
->>>>>>> ed3238e6
   for seq_feat in _get_seq_features(sent, idxs):
     yield seq_feat
   
