import os
import re
import warnings
# Travis will not import the PorterStemmer
if 'CI' not in os.environ:
    try:
        from nltk.stem.porter import PorterStemmer
    except ImportError:
        warnings.warn("nltk not installed- some default functionality may be absent.")


class Matcher(object):
    """
    Applies a function f : c -> {True,False} to a generator of candidates,
    returning only candidates _c_ s.t. _f(c) == True_,
    where f can be compositionally defined.
    """
    def __init__(self, *children, **opts):
        self.children           = children
        self.opts               = opts
        self.longest_match_only = self.opts.get('longest_match_only', True)
        self.init()
        self._check_opts()

    def init(self):
        pass

    def _check_opts(self):
        """
        Checks for unsupported opts, throws error if found
        NOTE: Must be called _after_ init()
        """
        for opt in self.opts.keys():
            if not opt in self.__dict__:
                raise Exception("Unsupported option: %s" % opt)

    def _f(self, c):
        """The internal (non-composed) version of filter function f"""
        return True

    def f(self, c):
        """
        The recursively composed version of filter function f
        By default, returns logical **conjunction** of operator and single child operator
        """
        if len(self.children) == 0:
            return self._f(c)
        elif len(self.children) == 1:
            return self._f(c) and self.children[0].f(c)
        else:
            raise Exception("%s does not support more than one child Matcher" % self.__name__)

    def _is_subspan(self, c, span):
        """Tests if candidate c is subspan of span, where span is defined specific to candidate type"""
        return False

    def _get_span(self, c):
        """Gets a tuple that identifies a span for the specific candidate class that c belongs to"""
        return c

    def apply(self, candidates):
        """
        Apply the Matcher to a **generator** of candidates
        Optionally only takes the longest match (NOTE: assumes this is the *first* match)
        """
        seen_spans = set()
        for c in candidates:
            if self.f(c) and (not self.longest_match_only or not any([self._is_subspan(c, s) for s in seen_spans])):
                if self.longest_match_only:
                    seen_spans.add(self._get_span(c))
                yield c


WORDS = 'words'

class NgramMatcher(Matcher):
    """Matcher base class for Ngram objects"""
    def _is_subspan(self, c, span):
        """Tests if candidate c is subspan of span, where span is defined specific to candidate type"""
        return c.char_start >= span[0] and c.char_end <= span[1]

    def _get_span(self, c):
        """Gets a tuple that identifies a span for the specific candidate class that c belongs to"""
        return (c.char_start, c.char_end)


def first_char_lower(s):
    if not s:
        return ''
    if s[0].islower():
        return s
    return s[:1].lower() + s[1:]


class DictionaryMatch(NgramMatcher):
    """Selects candidate Ngrams that match against a given list d"""
    def init(self):
        self.ignore_first_case = self.opts.get('ignore_first_case', True)
        self.ignore_case = self.opts.get('ignore_case', False)
        self.attrib      = self.opts.get('attrib', WORDS)
        self.reverse     = self.opts.get('reverse', False)
        self.stop_words = self.opts.get('stop_words', {})
        try:
            if self.ignore_first_case:
                self.d = set(first_char_lower(w) if not w.isupper() else w for w in self.opts['d'])
                self.d -= self.stop_words
            else:
                self.d = set(w.lower() if self.ignore_case and not w.isupper() else w for w in self.opts['d'])
                self.d -= self.stop_words
        except KeyError:
            raise Exception("Please supply a dictionary (list of phrases) d as d=d.")

        # Optionally use a stemmer, preprocess the dictionary
        # Note that user can provide *an object having a stem() method*
        self.stemmer = self.opts.get('stemmer', None)
        if self.stemmer is not None:
            if self.stemmer == 'porter':
                self.stemmer = PorterStemmer()
            self.d = frozenset(self._stem(w) for w in list(self.d))

    def _stem(self, w):
        """Apply stemmer, handling encoding errors"""
        try:
            return self.stemmer.stem(w)
        except UnicodeDecodeError:
            return w

    def _f(self, c):
        p = c.get_attrib_span(self.attrib)
        p = first_char_lower(p) if self.ignore_first_case and not p.isupper() else p
        p = p.lower() if self.ignore_case else p
        p = self._stem(p) if self.stemmer is not None else p
        return (not self.reverse) if p in self.d else self.reverse

class LambdaFunctionMatcher(NgramMatcher):
    """Selects candidate Ngrams that return True when fed to a function f."""
    def init(self):
        self.ignore_case = self.opts.get('ignore_case', True)
        self.attrib      = self.opts.get('attrib', WORDS)
        try:
            self.func = self.opts['func']
        except KeyError:
<<<<<<< HEAD
            raise Exception("Please supply a dictionary (list of phrases) d as d=d.")

=======
            raise Exception("Please supply a function f as func=f.")
    
>>>>>>> b34c46f2
    def _f(self, c):
        """The internal (non-composed) version of filter function f"""
        return self.func(c)


class Union(NgramMatcher):
    """Takes the union of candidate sets returned by child operators"""
    def f(self, c):
       for child in self.children:
           if child.f(c) > 0:
               return True
       return False


class Concat(NgramMatcher):
    """
    Selects candidates which are the concatenation of adjacent matches from child operators
    NOTE: Currently slices on **word index** and considers concatenation along these divisions only
    """
    def init(self):
        self.permutations   = self.opts.get('permutations', False)
        self.left_required  = self.opts.get('left_required', True)
        self.right_required = self.opts.get('right_required', True)
        self.ignore_sep     = self.opts.get('ignore_sep', True)
        self.sep            = self.opts.get('sep', " ")

    def f(self, c):
        if len(self.children) != 2:
            raise ValueError("Concat takes two child Matcher objects as arguments.")
        if not self.left_required and self.children[1].f(c):
            return True
        if not self.right_required and self.children[0].f(c):
            return True

        # Iterate over candidate splits **at the word boundaries**
        for wsplit in range(c.get_word_start()+1, c.get_word_end()+1):
            csplit = c.word_to_char_index(wsplit) - c.char_start  # NOTE the switch to **candidate-relative** char index

            # Optionally check for specific separator
            if self.ignore_sep or c.get_span()[csplit-1] == self.sep:
                c1 = c[:csplit-len(self.sep)]
                c2 = c[csplit:]
                if self.children[0].f(c1) and self.children[1].f(c2):
                    return True
                if self.permutations and self.children[1].f(c1) and self.children[0].f(c2):
                    return True
        return False


class SlotFillMatch(NgramMatcher):
    """Matches a slot fill pattern of matchers _at the character level_"""
    def init(self):
        self.attrib = self.opts.get('attrib', WORDS)
        try:
            self.pattern = self.opts['pattern']
        except KeyError:
            raise Exception("Please supply a slot-fill pattern p as pattern=p.")

        # Parse slot fill pattern
        split        = re.split(r'\{(\d+)\}', self.pattern)
        self._ops    = map(int, split[1::2])
        self._splits = split[::2]

        # NOTE: Must have non-null splits!!
        if any([len(s) == 0 for s in self._splits[1:-1]]):
            raise ValueError("SlotFillMatch must have non-empty split patterns to function currently.")

        # Check for correct number of child matchers / slots
        if len(self.children) != len(set(self._ops)):
            raise ValueError("Number of provided matchers (%s) != number of slots (%s)." \
                    % (len(self.children), len(set(self._ops))))

    def f(self, c):

        # First, filter candidates by matching splits pattern
        m = re.match(r'(.+)'.join(self._splits) + r'$', c.get_attrib_span(self.attrib))
        if m is None:
            return False

        # Then, recursively apply matchers
        for i,op in enumerate(self._ops):
            if self.children[op].f(c[m.start(i+1):m.end(i+1)]) == 0:
                return False
        return True


class RegexMatch(NgramMatcher):
    """Base regex class- does not specify specific semantics of *what* is being matched yet"""
    def init(self):
        try:
            self.rgx = self.opts['rgx']
        except KeyError:
            raise Exception("Please supply a regular expression string r as rgx=r.")
        self.ignore_case = self.opts.get('ignore_case', True)
        self.attrib      = self.opts.get('attrib', WORDS)
        self.sep         = self.opts.get('sep', " ")

        # Compile regex matcher
        # NOTE: Enforce full span matching by ensuring that regex ends with $!
        self.rgx = self.rgx if self.rgx.endswith('$') else self.rgx + r'$'
        self.r = re.compile(self.rgx, flags=re.I if self.ignore_case else 0)

    def _f(self, c):
        raise NotImplementedError()


class RegexMatchSpan(RegexMatch):
    """Matches regex pattern on **full concatenated span**"""
    def _f(self, c):
        return True if self.r.match(c.get_attrib_span(self.attrib, sep=self.sep)) is not None else False


class RegexMatchEach(RegexMatch):
    """Matches regex pattern on **each token**"""
    def _f(self, c):
        tokens = c.get_attrib_tokens(self.attrib)
        return True if tokens and all([self.r.match(t) is not None for t in tokens]) else False


class PersonMatcher(RegexMatchEach):
    """
    Matches Spans that are the names of people, as identified by CoreNLP.

    A convenience class for setting up a RegexMatchEach to match spans
    for which each token was tagged as a person.
    """
    def __init__(self, *children, **kwargs):
        kwargs['attrib'] = 'ner_tags'
        kwargs['rgx'] = 'PERSON'
        super(PersonMatcher, self).__init__(*children, **kwargs)


class LocationMatcher(RegexMatchEach):
    """
    Matches Spans that are the names of locations, as identified by CoreNLP.

    A convenience class for setting up a RegexMatchEach to match spans
    for which each token was tagged as a location.
    """
    def __init__(self, *children, **kwargs):
        kwargs['attrib'] = 'ner_tags'
        kwargs['rgx'] = 'LOCATION'
        super(LocationMatcher, self).__init__(*children, **kwargs)


class OrganizationMatcher(RegexMatchEach):
    """
    Matches Spans that are the names of organizations, as identified by CoreNLP.

    A convenience class for setting up a RegexMatchEach to match spans
    for which each token was tagged as an organization.
    """
    def __init__(self, *children, **kwargs):
        kwargs['attrib'] = 'ner_tags'
        kwargs['rgx'] = 'ORGANIZATION'
        super(OrganizationMatcher, self).__init__(*children, **kwargs)


class DateMatcher(RegexMatchEach):
    """
    Matches Spans that are dates, as identified by CoreNLP.

    A convenience class for setting up a RegexMatchEach to match spans
    for which each token was tagged as a date.
    """
    def __init__(self, *children, **kwargs):
        kwargs['attrib'] = 'ner_tags'
        kwargs['rgx'] = 'DATE'
        super(DateMatcher, self).__init__(*children, **kwargs)


class NumberMatcher(RegexMatchEach):
    """
    Matches Spans that are numbers, as identified by CoreNLP.

    A convenience class for setting up a RegexMatchEach to match spans
    for which each token was tagged as a number.
    """
    def __init__(self, *children, **kwargs):
        kwargs['attrib'] = 'ner_tags'
        kwargs['rgx'] = 'NUMBER'
        super(NumberMatcher, self).__init__(*children, **kwargs)


class MiscMatcher(RegexMatchEach):
    """
    Matches Spans that are miscellaneous named entities, as identified by CoreNLP.

    A convenience class for setting up a RegexMatchEach to match spans
    for which each token was tagged as miscellaneous.
    """
    def __init__(self, *children, **kwargs):
        kwargs['attrib'] = 'ner_tags'
        kwargs['rgx'] = 'MISC'
        super(MiscMatcher, self).__init__(*children, **kwargs)<|MERGE_RESOLUTION|>--- conflicted
+++ resolved
@@ -140,13 +140,8 @@
         try:
             self.func = self.opts['func']
         except KeyError:
-<<<<<<< HEAD
-            raise Exception("Please supply a dictionary (list of phrases) d as d=d.")
-
-=======
             raise Exception("Please supply a function f as func=f.")
     
->>>>>>> b34c46f2
     def _f(self, c):
         """The internal (non-composed) version of filter function f"""
         return self.func(c)
