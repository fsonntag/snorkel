from .models import CandidateSet, Ngram
from itertools import chain
from multiprocessing import Process, Queue, JoinableQueue
from Queue import Empty
from utils import get_as_dict

QUEUE_COLLECT_TIMEOUT = 5

# =======
# import sys
# import re
# from collections import defaultdict
# from itertools import chain
# from time import time
# >>>>>>> tables


def gold_stats(candidates, gold):
        """Return precision and recall relative to a "gold" CandidateSet"""
        # TODO: Make this efficient via SQL
        nc   = len(candidates)
        ng   = len(gold)
        both = len(gold.intersection(candidates.candidates))
        print "# of gold annotations\t= %s" % ng
        print "# of candidates\t\t= %s" % nc
        print "Candidate recall\t= %0.3f" % (both / float(ng),)
        print "Candidate precision\t= %0.3f" % (both / float(nc),)


class CandidateSpace(object):
    """
    Defines the **space** of candidate objects
    Calling _apply(x)_ given an object _x_ returns a generator over candidates in _x_.
    """
    def __init__(self):
        pass

    def apply(self, x):
        raise NotImplementedError()


class CandidateExtractorProcess(Process):
    def __init__(self, candidate_space, matcher, contexts_in, candidates_out):
        Process.__init__(self)
        self.candidate_space = candidate_space
        self.matcher         = matcher
        self.contexts_in     = contexts_in
        self.candidates_out  = candidates_out

    def run(self):
        while True:
            try:
                context = self.contexts_in.get(False)
                for candidate in self.matcher.apply(self.candidate_space.apply(context)):
                    self.candidates_out.put(candidate, False)
                self.contexts_in.task_done()
            except Empty:
                break


class CandidateExtractor(object):
    """
    A generic class to create a Candidates object, which is a set of Candidate objects.

    Takes in a CandidateSpace operator over some context type (e.g. Ngrams, applied over Sentence objects),
    a Matcher over that candidate space, and a set of context objects (e.g. Sentences)
    """
    def __init__(self, candidate_space, matcher, parallelism=False, join_key='context_id'):
        self.candidate_space = candidate_space
        self.matcher = matcher
        self.parallelism = parallelism
        self.join_key = join_key

        self.ps = []
        self.feats = None
        self.feat_index = {}
        # self.contexts = contexts

    def extract(self, contexts, name=None):
        c = CandidateSet()

        if self.parallelism in [1, False]:
            for candidate in self._extract(contexts):
                c.candidates.append(candidate)
        else:
            for candidate in self._extract_multiprocess(contexts):
                c.candidates.append(candidate)

        if name is not None:
            c.name = name

        return c

# =======
#     def num_candidates(self):
#         return len(self._candidates_by_id)

#     def _extract(self, candidate_space, matcher, contexts):
#         return chain.from_iterable(matcher.apply(candidate_space.apply(c)) for c in contexts)
# >>>>>>> tables

    def _extract(self, contexts):
        return chain.from_iterable(self.matcher.apply(self.candidate_space.apply(c)) for c in contexts)

    def _extract_multiprocess(self, contexts):
        contexts_in    = JoinableQueue()
        candidates_out = Queue()

        # Fill the in-queue with contexts
        for context in contexts:
            contexts_in.put(context)

        # Start worker Processes
        for i in range(self.parallelism):
            p = CandidateExtractorProcess(self.candidate_space, self.matcher, contexts_in, candidates_out)
            p.start()
            self.ps.append(p)

        # Join on JoinableQueue of contexts
        contexts_in.join()

        # Collect candidates out
        candidates = []
        while True:
            try:
                candidates.append(candidates_out.get(True, QUEUE_COLLECT_TIMEOUT))
            except Empty:
                break
        return candidates

<<<<<<< HEAD
# =======
#     def _index(self, candidates):
#         self._candidates_by_id         = {}
#         self._candidates_by_context_id = defaultdict(list)
#         for c in candidates:
#             self._candidates_by_id[c.id] = c
#             self._candidates_by_context_id[c.__dict__[self.join_key]].append(c)

#     def __iter__(self):
#         """Default iterator is over Candidates"""
#         return self._candidates_by_id.itervalues()

#     def get_candidates(self):
#         return self._candidates_by_id.values()

#     def get_candidate(self, id):
#         """Retrieve a candidate by candidate id"""
#         return self._candidates_by_id[id]

#     def get_candidates_in(self, context_id):
#         """Return the candidates in a specific context (e.g. Sentence)"""
#         return self._candidates_by_context_id[context_id]

#     def gold_stats(self, gold_set):
#         """Return precision and recall relative to a "gold" set of candidates of the same type"""
#         gold = gold_set if isinstance(gold_set, set) else set(gold_set)
#         cs   = self.get_candidates()
#         nc   = len(cs)
#         ng   = len(gold)
#         both = len(gold.intersection(cs))
#         print "# of gold annotations\t= %s" % ng
#         print "# of candidates\t\t= %s" % nc
#         print "Candidate recall\t= %0.3f" % (both / float(ng),)
#         print "Candidate precision\t= %0.3f" % (both / float(nc),)


# # Basic sentence attributes
# WORDS        = 'words'
# CHAR_OFFSETS = 'char_offsets'
# TEXT         = 'text'

# class Ngram(Candidate):
#     """A span of _n_ tokens, identified by sentence id and character-index start, end (inclusive)"""
#     def __init__(self, char_start, char_end, sent, metadata={}):

#         # Inherit full sentence object (tranformed to dict) and check for necessary attribs
#         self.sentence = sent if isinstance(sent, dict) else sent._asdict()
#         self.doc_id = self.sentence['doc_id']
#         self.sent_id  = self.sentence['id']
#         REQ_ATTRIBS = ['id', WORDS]
#         if not all([self.sentence.has_key(a) for a in REQ_ATTRIBS]):
#             raise ValueError("Sentence object must have attributes %s to form Ngram object" % ", ".join(REQ_ATTRIBS))

#         # Set basic object attributes
#         self.id          = "%s:%s-%s" % (self.sent_id, char_start, char_end)
#         self.uid         = self.id
#         self.char_start  = char_start
#         self.char_end    = char_end
#         self.char_len    = char_end - char_start + 1
#         self.word_start  = self.char_to_word_index(char_start)
#         self.word_end    = self.char_to_word_index(char_end)
#         self.n           = self.word_end - self.word_start + 1

#         # NOTE: We assume that the char_offsets are **relative to the document start**
#         self.sent_offset     = self.sentence[CHAR_OFFSETS][0]
#         self.sent_char_start = self.char_start - self.sent_offset
#         self.sent_char_end   = self.char_end - self.sent_offset

#         # A dictionary to hold task-specific metadata e.g. canonical id, category, etc.
#         self.metadata = metadata

#         # To enable generic methods
#         self.context_id = self.sent_id

#     def __getitem__(self, key):
#         """
#         Slice operation returns a new candidate sliced according to **char index**
#         Note that the slicing is w.r.t. the candidate range (not the abs. sentence char indexing)
#         """
#         if isinstance(key, slice):
#             char_start = self.char_start if key.start is None else self.char_start + key.start
#             if key.stop is None:
#                 char_end = self.char_end
#             elif key.stop >= 0:
#                 char_end = self.char_start + key.stop - 1
#             else:
#                 char_end = self.char_end + key.stop
#             return Ngram(char_start, char_end, self.sentence)
#         else:
#             raise NotImplementedError()

#     def __repr__(self):
#         return '<Ngram("%s", id=%s, chars=[%s,%s], words=[%s,%s])' \
#             % (self.get_attrib_span(WORDS), self.id, self.char_start, self.char_end, self.word_start, self.word_end)

#     def char_to_word_index(self, ci):
#         """Given a character-level index (offset), return the index of the **word this char is in**"""
#         for i,co in enumerate(self.sentence[CHAR_OFFSETS]):
#             if ci == co:
#                 return i
#             elif ci < co:
#                 return i-1
#         return i

#     def word_to_char_index(self, wi):
#         """Given a word-level index, return the character-level index (offset) of the word's start"""
#         return self.sentence[CHAR_OFFSETS][wi]

#     def get_attrib_tokens(self, a):
#         """Get the tokens of sentence attribute _a_ over the range defined by word_offset, n"""
#         return self.sentence[a][self.word_start:self.word_end+1]

#     def get_attrib_span(self, a, sep=" "):
#         """Get the span of sentence attribute _a_ over the range defined by word_offset, n"""
#         # NOTE: Special behavior for words currently (due to correspondence with char_offsets)
#         if a == WORDS:
#             return self.sentence[TEXT][self.sent_char_start:self.sent_char_end+1]
#         else:
#             return sep.join(self.get_attrib_tokens(a))

#     def get_span(self, sep=" "):
#         return self.get_attrib_span(WORDS)

# ### HACKY ###
#     def pre_window(self, attribute='words'):
#         return self.sentence[attribute][:self.word_start]

#     def post_window(self, attribute='words'):
#         return self.sentence[attribute][self.word_start+1:]


# >>>>>>> tables
=======
    def _index(self, candidates):
        self._candidates_by_id         = {}
        self._candidates_by_context_id = defaultdict(list)
        for c in candidates:
            self._candidates_by_id[c.id] = c
            self._candidates_by_context_id[c.__dict__[self.join_key]].append(c)

    def __iter__(self):
        """Default iterator is over Candidates"""
        return self._candidates_by_id.itervalues()

    def get_candidates(self):
        return self._candidates_by_id.values()

    def get_candidate(self, id):
        """Retrieve a candidate by candidate id"""
        return self._candidates_by_id[id]
    
    def get_candidates_in(self, context_id):
        """Return the candidates in a specific context (e.g. Sentence)"""
        return self._candidates_by_context_id[context_id]

    def gold_stats(self, gold_set):
        """Return precision and recall relative to a "gold" set of candidates of the same type"""
        gold = gold_set if isinstance(gold_set, set) else set(gold_set)
        cs   = self.get_candidates()
        nc   = len(cs)
        ng   = len(gold)
        both = len(gold.intersection(cs))
        print "# of gold annotations\t= %s" % ng
        print "# of candidates\t\t= %s" % nc
        print "Candidate recall\t= %0.3f" % (both / float(ng),)
        print "Candidate precision\t= %0.3f" % (both / float(nc),)
    

# Basic sentence attributes
WORDS        = 'words'
CHAR_OFFSETS = 'char_offsets'
TEXT         = 'text'

class Ngram(Candidate):
    """A span of _n_ tokens, identified by sentence id and character-index start, end (inclusive)"""
    def __init__(self, char_start, char_end, sent, metadata={}):
        
        # Inherit full sentence object (tranformed to dict) and check for necessary attribs
        self.sentence = get_as_dict(sent)
        self.sent_id  = self.sentence['id']
        REQ_ATTRIBS = ['id', WORDS]
        if not all([self.sentence.has_key(a) for a in REQ_ATTRIBS]):
            raise ValueError("Sentence object must have attributes %s to form Ngram object" % ", ".join(REQ_ATTRIBS))

        # Set basic object attributes
        self.id          = "%s:%s-%s" % (self.sent_id, char_start, char_end)
        self.char_start  = char_start
        self.char_end    = char_end
        self.char_len    = char_end - char_start + 1
        self.word_start  = self.char_to_word_index(char_start)
        self.word_end    = self.char_to_word_index(char_end)
        self.n           = self.word_end - self.word_start + 1

        # NOTE: We assume that the char_offsets are **relative to the document start**
        self.sent_offset     = self.sentence[CHAR_OFFSETS][0]
        self.sent_char_start = self.char_start - self.sent_offset
        self.sent_char_end   = self.char_end - self.sent_offset

        # A dictionary to hold task-specific metadata e.g. canonical id, category, etc.
        self.metadata = metadata

        # To enable generic methods
        self.context_id = self.sent_id

    def char_to_word_index(self, ci):
        """Given a character-level index (offset), return the index of the **word this char is in**"""
        for i,co in enumerate(self.sentence[CHAR_OFFSETS]):
            if ci == co:
                return i
            elif ci < co:
                return i-1
        return i

    def word_to_char_index(self, wi):
        """Given a word-level index, return the character-level index (offset) of the word's start"""
        return self.sentence[CHAR_OFFSETS][wi]
    
    def get_attrib_tokens(self, a):
        """Get the tokens of sentence attribute _a_ over the range defined by word_offset, n"""
        return self.sentence[a][self.word_start:self.word_end+1]
    
    def get_attrib_span(self, a, sep=" "):
        """Get the span of sentence attribute _a_ over the range defined by word_offset, n"""
        # NOTE: Special behavior for words currently (due to correspondence with char_offsets)
        if a == WORDS:
            return self.sentence[TEXT][self.sent_char_start:self.sent_char_end+1]
        else:
            return sep.join(self.get_attrib_tokens(a))
    
    def get_span(self, sep=" "):
        return self.get_attrib_span(WORDS)

    def __getitem__(self, key):
        """
        Slice operation returns a new candidate sliced according to **char index**
        Note that the slicing is w.r.t. the candidate range (not the abs. sentence char indexing)
        """
        if isinstance(key, slice):
            char_start = self.char_start if key.start is None else self.char_start + key.start
            if key.stop is None:
                char_end = self.char_end
            elif key.stop >= 0:
                char_end = self.char_start + key.stop - 1
            else:
                char_end = self.char_end + key.stop
            return Ngram(char_start, char_end, self.sentence)
        else:
            raise NotImplementedError()
        
    def __repr__(self):
        return '<Ngram("%s", id=%s, chars=[%s,%s], words=[%s,%s])' \
            % (self.get_attrib_span(WORDS), self.id, self.char_start, self.char_end, self.word_start, self.word_end)

>>>>>>> d41d7bed

class Ngrams(CandidateSpace):
    """
    Defines the space of candidates as all n-grams (n <= n_max) in a Sentence _x_,
    indexing by **character offset**.
    """
<<<<<<< HEAD
    def __init__(self, n_max=5):
        CandidateSpace.__init__(self)
        self.n_max = n_max
=======
    def __init__(self, n_max=5, split_tokens=['-', '/']):
        self.n_max        = n_max
        self.split_rgx    = r'('+r'|'.join(split_tokens)+r')' if split_tokens and len(split_tokens) > 0 else None
    
    def apply(self, x):
        s = get_as_dict(x)
        try:
            cos   = s[CHAR_OFFSETS]
            words = s[WORDS]
            text  = s[TEXT]
        except:
            raise ValueError("Input object must have attributes: " + ' '.join([CHAR_OFFSET, WORDS, TEXT]))
>>>>>>> d41d7bed

    def apply(self, context):
        # Loop over all n-grams in **reverse** order (to facilitate longest-match semantics)
        L = len(context.char_offsets)
        for l in range(1, self.n_max+1)[::-1]:
            for i in range(L-l+1):
<<<<<<< HEAD
                # NOTE that we derive char_len without using sep
                char_start = context.char_offsets[i]
                cl = context.char_offsets[i+l-1] - context.char_offsets[i] + len(context.words[i+l-1])
                char_end = context.char_offsets[i] + cl - 1
                yield Ngram(char_start=char_start, char_end=char_end, context=context)

class TableNgrams(Ngrams):
    """
    Defines the space of candidates as all n-grams (n <= n_max) in a Table _x_,
    indexing by **character offset**.
    """
    # def apply(self, context):
    #     a = 42
    #     for ngram in super(TableNgrams, self).apply(context):
    #         yield ngram

    def apply(self, context):
        try:
            phrases = context.phrases
        except:
            phrases = [context]
            # raise ValueError("Input object must have %s attribute" % 'phrases')

        for phrase in phrases:
            for ngram in super(TableNgrams, self).apply(phrase):
                yield ngram


# """-------------------------HERE BE BRADEN'S KINGDOM-------------------------"""

# class TableNgram(Ngram):
#     def __init__(self, phrase, ngram, table):
#         super(TableNgram, self).__init__(ngram.char_start, ngram.char_end, ngram.sentence)
#         self.context_id = phrase.context_id
#         self.table_id = phrase.table_id
#         self.cell_id = phrase.cell_id
#         self.row_num = phrase.row_num
#         self.col_num = phrase.col_num
#         self.html_tag = phrase.html_tag
#         self.html_attrs = phrase.html_attrs
#         self.html_anc_tags = phrase.html_anc_tags
#         self.html_anc_attrs = phrase.html_anc_attrs
#         self.context = table

#     def __repr__(self):
#         return '<TableNgram("%s", id=%s, chars=[%s,%s], (row,col)=(%s,%s), tag=%s)' \
#             % (self.get_attrib_span(WORDS), self.id, self.char_start, self.char_end, self.row_num, self.col_num, self.html_tag)

# ### HACKY ###
#     def aligned(self, attribute='words', case_sensitive=False):
#         return (self.row_window(case_sensitive=case_sensitive)
#               + self.col_window(case_sensitive=case_sensitive))

#     def row_window(self, attribute='words', case_sensitive=False):
#         ngrams = [ngram for ngram in self.get_aligned_ngrams(self.context, axis='row')]
#         if not case_sensitive:
#             return [ngram.lower() for ngram in ngrams]
#         else:
#             return ngrams

#     def col_window(self, attribute='words', case_sensitive=False):
#         ngrams = [ngram for ngram in self.get_aligned_ngrams(self.context, axis='col')]
#         if not case_sensitive:
#             return [ngram.lower() for ngram in ngrams]
#         else:
#             return ngrams

#     # NOTE: it may just be simpler to search by row_num, col_num rather than
#     # traversing tree, though other range features may benefit from tree structure
#     def get_aligned_ngrams(self, context, n_max=3, attribute='words', axis='row'):
#         # SQL join method (eventually)
#         if axis=='row':
#             phrase_ids = [phrase.id for phrase in context.phrases.values() if phrase.row_num == self.row_num]
#         elif axis=='col':
#             phrase_ids = [phrase.id for phrase in context.phrases.values() if phrase.col_num == self.col_num]
#         for phrase_id in phrase_ids:
#             words = context.phrases[phrase_id].words
#             for ngram in self.get_ngrams(words, n_max=n_max):
#                 yield ngram
#         # Tree traversal method:
#         # root = et.fromstring(context.html)
#         # if axis=='row':
#             # snorkel_ids = root.xpath('//*[@snorkel_id="%s"]/following-sibling::*/@snorkel_id' % cand.cell_id)
#         # if axis=='col':
#             # position = len(root.xpath('//*[@snorkel_id="%s"]/following-sibling::*/@snorkel_id' % cand.cell_id)) + 1
#             # snorkel_ids = root.xpath('//*[@snorkel_id][position()=%d]/@snorkel_id' % position)

#     # replace with a library function?
#     def get_ngrams(self, words, n_max=3):
#         N = len(words)
#         for root in range(N):
#             for n in range(min(n_max, N - root)):
#                 yield '_'.join(words[root:root+n+1])


# class TableNgrams(Ngrams):
#     """
#     Defines the space of candidates as all n-grams (n <= n_max) in a cell within a table _x_
#     "Calling _apply(x)_ given an object _x_ returns a generator over candidates in _x_."
#     """
#     def apply(self, context):
#         # table = context if isinstance(context, dict) else context._asdict()
#         try:
#             phrases = context.phrases
#         except:
#             raise ValueError("Input object must have %s attribute" % 'phrases')

#         for phrase in phrases.values():
#             for ngram in super(TableNgrams, self).apply(phrase):
#                 yield TableNgram(phrase, ngram, context)


# >>>>>>> tables
=======
                cl         = cos[i+l-1] - cos[i] + len(words[i+l-1])
                char_start = cos[i]
                char_end   = cos[i] + cl - 1
                yield Ngram(char_start=char_start, char_end=char_end, sent=s)
                
                # Check for split
                # NOTE: For simplicity, we only split single tokens right now!
                if l == 1 and self.split_rgx is not None:
                    m = re.search(self.split_rgx, text[char_start-cos[0]:char_end-cos[0]+1])
                    if m is not None and l < self.n_max:
                        yield Ngram(char_start=char_start, char_end=char_start + m.start(1) - 1, sent=s)
                        yield Ngram(char_start=char_start + m.end(1), char_end=char_end, sent=s)
>>>>>>> d41d7bed
<|MERGE_RESOLUTION|>--- conflicted
+++ resolved
@@ -5,14 +5,6 @@
 from utils import get_as_dict
 
 QUEUE_COLLECT_TIMEOUT = 5
-
-# =======
-# import sys
-# import re
-# from collections import defaultdict
-# from itertools import chain
-# from time import time
-# >>>>>>> tables
 
 
 def gold_stats(candidates, gold):
@@ -91,14 +83,6 @@
 
         return c
 
-# =======
-#     def num_candidates(self):
-#         return len(self._candidates_by_id)
-
-#     def _extract(self, candidate_space, matcher, contexts):
-#         return chain.from_iterable(matcher.apply(candidate_space.apply(c)) for c in contexts)
-# >>>>>>> tables
-
     def _extract(self, contexts):
         return chain.from_iterable(self.matcher.apply(self.candidate_space.apply(c)) for c in contexts)
 
@@ -128,41 +112,39 @@
                 break
         return candidates
 
-<<<<<<< HEAD
-# =======
-#     def _index(self, candidates):
-#         self._candidates_by_id         = {}
-#         self._candidates_by_context_id = defaultdict(list)
-#         for c in candidates:
-#             self._candidates_by_id[c.id] = c
-#             self._candidates_by_context_id[c.__dict__[self.join_key]].append(c)
-
-#     def __iter__(self):
-#         """Default iterator is over Candidates"""
-#         return self._candidates_by_id.itervalues()
-
-#     def get_candidates(self):
-#         return self._candidates_by_id.values()
-
-#     def get_candidate(self, id):
-#         """Retrieve a candidate by candidate id"""
-#         return self._candidates_by_id[id]
-
-#     def get_candidates_in(self, context_id):
-#         """Return the candidates in a specific context (e.g. Sentence)"""
-#         return self._candidates_by_context_id[context_id]
-
-#     def gold_stats(self, gold_set):
-#         """Return precision and recall relative to a "gold" set of candidates of the same type"""
-#         gold = gold_set if isinstance(gold_set, set) else set(gold_set)
-#         cs   = self.get_candidates()
-#         nc   = len(cs)
-#         ng   = len(gold)
-#         both = len(gold.intersection(cs))
-#         print "# of gold annotations\t= %s" % ng
-#         print "# of candidates\t\t= %s" % nc
-#         print "Candidate recall\t= %0.3f" % (both / float(ng),)
-#         print "Candidate precision\t= %0.3f" % (both / float(nc),)
+    def _index(self, candidates):
+        self._candidates_by_id         = {}
+        self._candidates_by_context_id = defaultdict(list)
+        for c in candidates:
+            self._candidates_by_id[c.id] = c
+            self._candidates_by_context_id[c.__dict__[self.join_key]].append(c)
+
+    def __iter__(self):
+        """Default iterator is over Candidates"""
+        return self._candidates_by_id.itervalues()
+
+    def get_candidates(self):
+        return self._candidates_by_id.values()
+
+    def get_candidate(self, id):
+        """Retrieve a candidate by candidate id"""
+        return self._candidates_by_id[id]
+
+    def get_candidates_in(self, context_id):
+        """Return the candidates in a specific context (e.g. Sentence)"""
+        return self._candidates_by_context_id[context_id]
+
+    def gold_stats(self, gold_set):
+        """Return precision and recall relative to a "gold" set of candidates of the same type"""
+        gold = gold_set if isinstance(gold_set, set) else set(gold_set)
+        cs   = self.get_candidates()
+        nc   = len(cs)
+        ng   = len(gold)
+        both = len(gold.intersection(cs))
+        print "# of gold annotations\t= %s" % ng
+        print "# of candidates\t\t= %s" % nc
+        print "Candidate recall\t= %0.3f" % (both / float(ng),)
+        print "Candidate precision\t= %0.3f" % (both / float(nc),)
 
 
 # # Basic sentence attributes
@@ -175,8 +157,7 @@
 #     def __init__(self, char_start, char_end, sent, metadata={}):
 
 #         # Inherit full sentence object (tranformed to dict) and check for necessary attribs
-#         self.sentence = sent if isinstance(sent, dict) else sent._asdict()
-#         self.doc_id = self.sentence['doc_id']
+#         self.sentence = get_as_dict(sent)
 #         self.sent_id  = self.sentence['id']
 #         REQ_ATTRIBS = ['id', WORDS]
 #         if not all([self.sentence.has_key(a) for a in REQ_ATTRIBS]):
@@ -184,7 +165,6 @@
 
 #         # Set basic object attributes
 #         self.id          = "%s:%s-%s" % (self.sent_id, char_start, char_end)
-#         self.uid         = self.id
 #         self.char_start  = char_start
 #         self.char_end    = char_end
 #         self.char_len    = char_end - char_start + 1
@@ -202,6 +182,34 @@
 
 #         # To enable generic methods
 #         self.context_id = self.sent_id
+
+#     def char_to_word_index(self, ci):
+#         """Given a character-level index (offset), return the index of the **word this char is in**"""
+#         for i,co in enumerate(self.sentence[CHAR_OFFSETS]):
+#             if ci == co:
+#                 return i
+#             elif ci < co:
+#                 return i-1
+#         return i
+
+#     def word_to_char_index(self, wi):
+#         """Given a word-level index, return the character-level index (offset) of the word's start"""
+#         return self.sentence[CHAR_OFFSETS][wi]
+
+#     def get_attrib_tokens(self, a):
+#         """Get the tokens of sentence attribute _a_ over the range defined by word_offset, n"""
+#         return self.sentence[a][self.word_start:self.word_end+1]
+
+#     def get_attrib_span(self, a, sep=" "):
+#         """Get the span of sentence attribute _a_ over the range defined by word_offset, n"""
+#         # NOTE: Special behavior for words currently (due to correspondence with char_offsets)
+#         if a == WORDS:
+#             return self.sentence[TEXT][self.sent_char_start:self.sent_char_end+1]
+#         else:
+#             return sep.join(self.get_attrib_tokens(a))
+
+#     def get_span(self, sep=" "):
+#         return self.get_attrib_span(WORDS)
 
 #     def __getitem__(self, key):
 #         """
@@ -224,212 +232,43 @@
 #         return '<Ngram("%s", id=%s, chars=[%s,%s], words=[%s,%s])' \
 #             % (self.get_attrib_span(WORDS), self.id, self.char_start, self.char_end, self.word_start, self.word_end)
 
-#     def char_to_word_index(self, ci):
-#         """Given a character-level index (offset), return the index of the **word this char is in**"""
-#         for i,co in enumerate(self.sentence[CHAR_OFFSETS]):
-#             if ci == co:
-#                 return i
-#             elif ci < co:
-#                 return i-1
-#         return i
-
-#     def word_to_char_index(self, wi):
-#         """Given a word-level index, return the character-level index (offset) of the word's start"""
-#         return self.sentence[CHAR_OFFSETS][wi]
-
-#     def get_attrib_tokens(self, a):
-#         """Get the tokens of sentence attribute _a_ over the range defined by word_offset, n"""
-#         return self.sentence[a][self.word_start:self.word_end+1]
-
-#     def get_attrib_span(self, a, sep=" "):
-#         """Get the span of sentence attribute _a_ over the range defined by word_offset, n"""
-#         # NOTE: Special behavior for words currently (due to correspondence with char_offsets)
-#         if a == WORDS:
-#             return self.sentence[TEXT][self.sent_char_start:self.sent_char_end+1]
-#         else:
-#             return sep.join(self.get_attrib_tokens(a))
-
-#     def get_span(self, sep=" "):
-#         return self.get_attrib_span(WORDS)
-
-# ### HACKY ###
-#     def pre_window(self, attribute='words'):
-#         return self.sentence[attribute][:self.word_start]
-
-#     def post_window(self, attribute='words'):
-#         return self.sentence[attribute][self.word_start+1:]
-
-
-# >>>>>>> tables
-=======
-    def _index(self, candidates):
-        self._candidates_by_id         = {}
-        self._candidates_by_context_id = defaultdict(list)
-        for c in candidates:
-            self._candidates_by_id[c.id] = c
-            self._candidates_by_context_id[c.__dict__[self.join_key]].append(c)
-
-    def __iter__(self):
-        """Default iterator is over Candidates"""
-        return self._candidates_by_id.itervalues()
-
-    def get_candidates(self):
-        return self._candidates_by_id.values()
-
-    def get_candidate(self, id):
-        """Retrieve a candidate by candidate id"""
-        return self._candidates_by_id[id]
-    
-    def get_candidates_in(self, context_id):
-        """Return the candidates in a specific context (e.g. Sentence)"""
-        return self._candidates_by_context_id[context_id]
-
-    def gold_stats(self, gold_set):
-        """Return precision and recall relative to a "gold" set of candidates of the same type"""
-        gold = gold_set if isinstance(gold_set, set) else set(gold_set)
-        cs   = self.get_candidates()
-        nc   = len(cs)
-        ng   = len(gold)
-        both = len(gold.intersection(cs))
-        print "# of gold annotations\t= %s" % ng
-        print "# of candidates\t\t= %s" % nc
-        print "Candidate recall\t= %0.3f" % (both / float(ng),)
-        print "Candidate precision\t= %0.3f" % (both / float(nc),)
-    
-
-# Basic sentence attributes
-WORDS        = 'words'
-CHAR_OFFSETS = 'char_offsets'
-TEXT         = 'text'
-
-class Ngram(Candidate):
-    """A span of _n_ tokens, identified by sentence id and character-index start, end (inclusive)"""
-    def __init__(self, char_start, char_end, sent, metadata={}):
-        
-        # Inherit full sentence object (tranformed to dict) and check for necessary attribs
-        self.sentence = get_as_dict(sent)
-        self.sent_id  = self.sentence['id']
-        REQ_ATTRIBS = ['id', WORDS]
-        if not all([self.sentence.has_key(a) for a in REQ_ATTRIBS]):
-            raise ValueError("Sentence object must have attributes %s to form Ngram object" % ", ".join(REQ_ATTRIBS))
-
-        # Set basic object attributes
-        self.id          = "%s:%s-%s" % (self.sent_id, char_start, char_end)
-        self.char_start  = char_start
-        self.char_end    = char_end
-        self.char_len    = char_end - char_start + 1
-        self.word_start  = self.char_to_word_index(char_start)
-        self.word_end    = self.char_to_word_index(char_end)
-        self.n           = self.word_end - self.word_start + 1
-
-        # NOTE: We assume that the char_offsets are **relative to the document start**
-        self.sent_offset     = self.sentence[CHAR_OFFSETS][0]
-        self.sent_char_start = self.char_start - self.sent_offset
-        self.sent_char_end   = self.char_end - self.sent_offset
-
-        # A dictionary to hold task-specific metadata e.g. canonical id, category, etc.
-        self.metadata = metadata
-
-        # To enable generic methods
-        self.context_id = self.sent_id
-
-    def char_to_word_index(self, ci):
-        """Given a character-level index (offset), return the index of the **word this char is in**"""
-        for i,co in enumerate(self.sentence[CHAR_OFFSETS]):
-            if ci == co:
-                return i
-            elif ci < co:
-                return i-1
-        return i
-
-    def word_to_char_index(self, wi):
-        """Given a word-level index, return the character-level index (offset) of the word's start"""
-        return self.sentence[CHAR_OFFSETS][wi]
-    
-    def get_attrib_tokens(self, a):
-        """Get the tokens of sentence attribute _a_ over the range defined by word_offset, n"""
-        return self.sentence[a][self.word_start:self.word_end+1]
-    
-    def get_attrib_span(self, a, sep=" "):
-        """Get the span of sentence attribute _a_ over the range defined by word_offset, n"""
-        # NOTE: Special behavior for words currently (due to correspondence with char_offsets)
-        if a == WORDS:
-            return self.sentence[TEXT][self.sent_char_start:self.sent_char_end+1]
-        else:
-            return sep.join(self.get_attrib_tokens(a))
-    
-    def get_span(self, sep=" "):
-        return self.get_attrib_span(WORDS)
-
-    def __getitem__(self, key):
-        """
-        Slice operation returns a new candidate sliced according to **char index**
-        Note that the slicing is w.r.t. the candidate range (not the abs. sentence char indexing)
-        """
-        if isinstance(key, slice):
-            char_start = self.char_start if key.start is None else self.char_start + key.start
-            if key.stop is None:
-                char_end = self.char_end
-            elif key.stop >= 0:
-                char_end = self.char_start + key.stop - 1
-            else:
-                char_end = self.char_end + key.stop
-            return Ngram(char_start, char_end, self.sentence)
-        else:
-            raise NotImplementedError()
-        
-    def __repr__(self):
-        return '<Ngram("%s", id=%s, chars=[%s,%s], words=[%s,%s])' \
-            % (self.get_attrib_span(WORDS), self.id, self.char_start, self.char_end, self.word_start, self.word_end)
-
->>>>>>> d41d7bed
+# >>>>>>> learning-refactor
 
 class Ngrams(CandidateSpace):
     """
     Defines the space of candidates as all n-grams (n <= n_max) in a Sentence _x_,
     indexing by **character offset**.
     """
-<<<<<<< HEAD
-    def __init__(self, n_max=5):
+    def __init__(self, n_max=5, split_tokens=['-', '/']):
         CandidateSpace.__init__(self)
         self.n_max = n_max
-=======
-    def __init__(self, n_max=5, split_tokens=['-', '/']):
-        self.n_max        = n_max
         self.split_rgx    = r'('+r'|'.join(split_tokens)+r')' if split_tokens and len(split_tokens) > 0 else None
-    
-    def apply(self, x):
-        s = get_as_dict(x)
-        try:
-            cos   = s[CHAR_OFFSETS]
-            words = s[WORDS]
-            text  = s[TEXT]
-        except:
-            raise ValueError("Input object must have attributes: " + ' '.join([CHAR_OFFSET, WORDS, TEXT]))
->>>>>>> d41d7bed
 
     def apply(self, context):
         # Loop over all n-grams in **reverse** order (to facilitate longest-match semantics)
         L = len(context.char_offsets)
         for l in range(1, self.n_max+1)[::-1]:
             for i in range(L-l+1):
-<<<<<<< HEAD
                 # NOTE that we derive char_len without using sep
                 char_start = context.char_offsets[i]
                 cl = context.char_offsets[i+l-1] - context.char_offsets[i] + len(context.words[i+l-1])
                 char_end = context.char_offsets[i] + cl - 1
                 yield Ngram(char_start=char_start, char_end=char_end, context=context)
 
+                # Check for split
+                # NOTE: For simplicity, we only split single tokens right now!
+                if l == 1 and self.split_rgx is not None:
+                    m = re.search(self.split_rgx,
+                        text[char_start-context.char_offsets[0]:char_end-context.char_offsets[0]+1])
+                    if m is not None and l < self.n_max:
+                        yield Ngram(char_start=char_start, char_end=char_start + m.start(1) - 1, sent=s)
+                        yield Ngram(char_start=char_start + m.end(1), char_end=char_end, sent=s)
+
 class TableNgrams(Ngrams):
     """
     Defines the space of candidates as all n-grams (n <= n_max) in a Table _x_,
     indexing by **character offset**.
     """
-    # def apply(self, context):
-    #     a = 42
-    #     for ngram in super(TableNgrams, self).apply(context):
-    #         yield ngram
-
     def apply(self, context):
         try:
             phrases = context.phrases
@@ -526,18 +365,4 @@
 #                 yield TableNgram(phrase, ngram, context)
 
 
-# >>>>>>> tables
-=======
-                cl         = cos[i+l-1] - cos[i] + len(words[i+l-1])
-                char_start = cos[i]
-                char_end   = cos[i] + cl - 1
-                yield Ngram(char_start=char_start, char_end=char_end, sent=s)
-                
-                # Check for split
-                # NOTE: For simplicity, we only split single tokens right now!
-                if l == 1 and self.split_rgx is not None:
-                    m = re.search(self.split_rgx, text[char_start-cos[0]:char_end-cos[0]+1])
-                    if m is not None and l < self.n_max:
-                        yield Ngram(char_start=char_start, char_end=char_start + m.start(1) - 1, sent=s)
-                        yield Ngram(char_start=char_start + m.end(1), char_end=char_end, sent=s)
->>>>>>> d41d7bed
+# >>>>>>> tables