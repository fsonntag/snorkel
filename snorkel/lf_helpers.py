--- conflicted
+++ resolved
@@ -407,18 +407,6 @@
         for ngram in get_col_ngrams(span, direct=direct, infer=infer, attrib=attrib, n_min=n_min, n_max=n_max, lower=lower):
             yield ngram
 
-
-<<<<<<< HEAD
-def get_head_ngrams(span, axis, infer=False, attrib='words', n_min=1, n_max=1, lower=True):
-    if not isinstance(span, TemporarySpan):
-        raise ValueError("Handles Span-type Candidate arguments only")
-    if not span.parent.cell:
-        return
-    else:
-        for phrase in getattr(get_head_cell(span.parent.cell, axis, infer=infer), 'phrases', []):
-            for ngram in tokens_to_ngrams(getattr(phrase, attrib), n_min=n_min, n_max=n_max, lower=lower):
-                yield ngram
-=======
 def get_head_ngrams(c, axis=None, infer=False, attrib='words', n_min=1, n_max=1, lower=True):
     spans = [c] if isinstance(c, TemporarySpan) else c.get_arguments()
     axes = [axis] if axis else ['row','col']
@@ -427,11 +415,9 @@
             return
         else:
             for axis in axes:
-                for phrase in getattr(_get_head_cell(span.parent.cell, axis, infer=infer), 'phrases', []):
+                for phrase in getattr(get_head_cell(span.parent.cell, axis, infer=infer), 'phrases', []):
                     for ngram in tokens_to_ngrams(getattr(phrase, attrib), n_min=n_min, n_max=n_max, lower=lower):
                         yield ngram
->>>>>>> 56e5fe95
-
 
 def get_head_cell(root_cell, axis, infer=False):
     other_axis = 'row' if axis=='col' else 'col'
