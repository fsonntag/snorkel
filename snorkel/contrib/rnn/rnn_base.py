import numpy as np
import random
import tensorflow as tf
import tensorflow.contrib.rnn as rnn
import warnings

<<<<<<< HEAD
from snorkel.contrib.rnn.utils import f1_score, get_bi_rnn_output, SymbolTable
from snorkel.learning import LabelBalancer, TFNoiseAwareModel
=======
from snorkel.learning import LabelBalancer, TFNoiseAwareModel, get_cardinality
from utils import f1_score, get_bi_rnn_output, SymbolTable
>>>>>>> cd3309c7
from time import time


SD = 0.1


class RNNBase(TFNoiseAwareModel):

    representation = True

    def __init__(self, save_file=None, name='RNNBase', seed=None, n_threads=4):
        """Base class for bidirectional RNN"""
        # Define metadata
        self.mx_len    = None # Max sentence length
        self.dim       = None # Embedding dimension
        self.n_v       = None # Vocabulary size
        self.lr        = None # Learning rate
        self.attn      = None # Attention window
        self.cell      = None # RNN cell type
        self.word_dict = SymbolTable() # Symbol table for dictionary
        # Define input layers
        self.sentences        = None
        self.sentence_lengths = None
        self.train_marginals  = None
        self.keep_prob        = None
        self.seed             = seed
        # Super constructor
        super(RNNBase, self).__init__(
            n_threads=n_threads, save_file=save_file, name=name
        )

    def _preprocess_data(self, candidates, extend):
        """Build @self.word_dict to encode and process data for extraction
            Return list of encoded sentences and list of last index of arguments
        """
        raise NotImplementedError()

    def _check_max_sentence_length(self, ends):
        """Check that extraction arguments are within @self.mx_len"""
        mx = self.mx_len
        for i, end in enumerate(ends):
            if end >= mx:
                w = "Candidate {0} has argument past max length for model:"
                info = "[arg ends at index {0}; max len {1}]".format(end, mx)
                warnings.warn('\t'.join([w.format(i), info]))

    def _make_tensor(self, x):
        """Construct input tensor with padding
            Builds a matrix of symbols corresponding to @self.word_dict for the
            current batch and an array of true sentence lengths
        """
        batch_size = len(x)
        x_batch    = np.zeros((batch_size, self.mx_len), dtype=np.int32)
        len_batch  = np.zeros(batch_size, dtype=np.int32)
        for j, token_ids in enumerate(x):
            t               = min(len(token_ids), self.mx_len)
            x_batch[j, 0:t] = token_ids[0:t]
            len_batch[j]    = t
        return x_batch, len_batch

    def _embedding_init(self, s):
        """Random initialization for embedding table"""
        return tf.random_normal((self.n_v-1, self.dim), stddev=SD, seed=s)

    def _build(self):
        """Get feed forward step, loss function, and optimizer for RNN"""
        # Define input layers
        self.sentences        = tf.placeholder(tf.int32, [None, None])
        self.sentence_lengths = tf.placeholder(tf.int32, [None])
        self.keep_prob        = tf.placeholder(tf.float32)
        # Seeds
        s = self.seed
        s1, s2, s3, s4 = [None] * 4 if s is None else [s+i for i in range(4)]
        # Embedding layer
        emb_var   = tf.Variable(self._embedding_init(s1))
        embedding = tf.concat([tf.zeros([1, self.dim]), emb_var], axis=0)
        inputs    = tf.nn.embedding_lookup(embedding, self.sentences)
        # Build RNN graph
        batch_size = tf.shape(self.sentences)[0]
        rand_name  = "RNN_{0}".format(random.randint(0, 1e12)) # Obscene hack
        init = tf.contrib.layers.xavier_initializer(seed=s2)
        with tf.variable_scope(rand_name, reuse=False, initializer=init):
            # Build RNN cells
            fw_cell = self.cell(self.dim)
            bw_cell = self.cell(self.dim)
            # Add attention if needed
            if self.attn:
                fw_cell = rnn.AttentionCellWrapper(
                    fw_cell, self.attn, state_is_tuple=True
                )
                bw_cell = rnn.AttentionCellWrapper(
                    bw_cell, self.attn, state_is_tuple=True
                )
            # Construct RNN
            initial_state_fw = fw_cell.zero_state(batch_size, tf.float32)
            initial_state_bw = bw_cell.zero_state(batch_size, tf.float32)
            rnn_out, _ = tf.nn.bidirectional_dynamic_rnn(
                fw_cell, bw_cell, inputs,
                sequence_length=self.sentence_lengths,
                initial_state_fw=initial_state_fw,
                initial_state_bw=initial_state_bw,
                time_major=False               
            )
        # Get potentials
        potentials = get_bi_rnn_output(rnn_out, self.dim, self.sentence_lengths)
        
        # Compute activation
        potentials_dropout = tf.nn.dropout(potentials, self.keep_prob, seed=s3)
        if self.k > 2:
            self._build_softmax(potentials_dropout, s4)
        else:
            self._build_sigmoid(potentials_dropout, s4)

        # Backprop trainer
        self.train_fn = tf.train.AdamOptimizer(self.lr).minimize(self.loss)

    def _build_sigmoid(self, potentials, seed):
        self.train_marginals = tf.placeholder(tf.float32, [None])
        W = tf.Variable(tf.random_normal((2*self.dim, 1), stddev=SD, seed=seed))
        b = tf.Variable(0., dtype=tf.float32)
        h_dropout = tf.squeeze(tf.matmul(potentials, W)) + b
        # Noise-aware loss
        self.loss = tf.reduce_mean(tf.nn.sigmoid_cross_entropy_with_logits(
            labels=self.train_marginals, logits=h_dropout
        ))
        # Get prediction
        self.prediction = tf.nn.sigmoid(h_dropout)

    def _build_softmax(self, potentials, seed):
        self.train_marginals = tf.placeholder(tf.float32, [None, self.k])
        W = tf.Variable(tf.random_normal((2*self.dim, self.k), stddev=SD, 
            seed=seed))
        b = tf.Variable(np.zeros(self.k), dtype=tf.float32)
        h_dropout = tf.matmul(potentials, W) + b
        # Noise-aware loss
        self.loss = tf.reduce_mean(tf.nn.softmax_cross_entropy_with_logits(
            labels=self.train_marginals, logits=h_dropout
        ))
        # Get prediction
        self.prediction = tf.nn.softmax(h_dropout)

    def train(self, candidates, marginals, n_epochs=25, lr=0.01, dropout=0.5,
        dim=50, attn_window=None, cell_type=rnn.BasicLSTMCell, batch_size=256,
        max_sentence_length=None, rebalance=False, dev_candidates=None,
        dev_labels=None, print_freq=5):
        """Train bidirectional RNN model for binary classification
            @candidates: list of Candidate objects for training
            @marginals: array of marginal probabilities for each Candidate
            @n_epochs: number of training epochs
            @lr: learning rate
            @dropout: keep probability for dropout layer (no dropout if None)
            @dim: embedding dimension
            @attn_window: attention window length (no attention if 0 or None)
            @cell_type: subclass of tensorflow.python.ops.rnn_cell_impl._RNNCell
            @batch_size: batch size for mini-batch SGD
            @max_sentence_length: maximum sentence length for candidates
            @rebalance: bool or fraction of positive examples for training
                        - if True, defaults to standard 0.5 class balance
                        - if False, no class balancing
            @dev_candidates: list of Candidate objects for evaluation
            @dev_labels: array of labels for each dev Candidate
            @print_freq: number of epochs after which to print status
        """
        marginals, self.k = get_cardinality(marginals)
        verbose = print_freq > 0
        if verbose:
            print("[{0}] Dimension={1}  LR={2}".format(self.name, dim, lr))
            print("[{0}] Begin preprocessing".format(self.name))
            st = time()
        # Text preprocessing
        train_data, ends = self._preprocess_data(candidates, extend=True)
        # Get training indices
        np.random.seed(self.seed)
        # Get training indices
        # Note: Currently we only do label balancing for binary setting
        if self.k == 2:
            train_idxs = LabelBalancer(marginals).get_train_idxs(rebalance)
            x_train    = [train_data[j] for j in train_idxs]
            y_train    = np.ravel(marginals)[train_idxs]
        else:
            x_train = train_data
            y_train = marginals
        # Get max sentence size
        self.mx_len = max_sentence_length or max(len(x) for x in x_train)
        self._check_max_sentence_length(ends)
        # Build model
        self.dim  = dim
        self.lr   = lr
        self.n_v  = self.word_dict.len()
        self.attn = attn_window
        self.cell = cell_type
        self._build()
        # Get dev data
        dev_data, dev_gold = None, None
        if dev_candidates is not None and dev_labels is not None:
            dev_data, _ = self._preprocess_data(dev_candidates, extend=False)
            dev_gold = np.ravel(dev_labels)
            if not ((dev_gold >= 0).all() and (dev_gold <= 1).all()):
                raise Exception("Dev labels should be in [0, 1]")
            print("[{0}] Loaded {1} candidates for evaluation".format(
                self.name, len(dev_data)
            ))
        # Run mini-batch SGD
        n = len(x_train)
        batch_size = min(batch_size, n)
        if verbose:
            print("[{0}] Preprocessing done ({1:.2f}s)".format(
                self.name, time() - st
            ))
            st = time()
            print("[{0}] Training model".format(self.name))
            print("[{0}] #examples={1}  #epochs={2}  batch size={3}".format(
                self.name, n, n_epochs, batch_size
            ))
        self.session.run(tf.global_variables_initializer())
        for t in range(n_epochs):
            epoch_loss = []
            for i in range(0, n, batch_size):
                # Get batch tensors
                x_b, len_b = self._make_tensor(x_train[i:i+batch_size])
                y_b        = y_train[i:i+batch_size]
                # Run training step and evaluate loss function                  
                epoch_loss.append(self.session.run([self.loss, self.train_fn], {
                    self.sentences:        x_b,
                    self.sentence_lengths: len_b,
                    self.train_marginals:  y_b,
                    self.keep_prob:        dropout or 1.0,
                })[0])
            # Print training stats
            if verbose and (t % print_freq == 0 or t in [0, (n_epochs-1)]):
                msg = "[{0}] Epoch {1} ({2:.2f}s)\tAverage loss={3:.6f}".format(
                    self.name, t, time() - st, np.mean(epoch_loss)
                )
                if dev_data is not None:
                    dev_p    = self._marginals_preprocessed(dev_data)
                    f1, _, _ = f1_score(dev_p, dev_gold)
                    msg     += '\tDev F1={0:.2f}'.format(100. * f1)
                print(msg)
        if verbose:
            print("[{0}] Training done ({1:.2f}s)".format(self.name, time()-st))

    def _marginals_preprocessed(self, test_data):
        """Get marginals from preprocessed data"""
        x, x_len = self._make_tensor(test_data)
        return self.session.run(self.prediction, {
            self.sentences:        x,
            self.sentence_lengths: x_len,
            self.keep_prob:        1.0,
        })

    def marginals(self, test_candidates):
        """Get likelihood of tagged sequences represented by test_candidates
            @test_candidates: list of lists representing test sentence
        """
        test_data, ends = self._preprocess_data(test_candidates, extend=False)
        self._check_max_sentence_length(ends)
        return self._marginals_preprocessed(test_data)<|MERGE_RESOLUTION|>--- conflicted
+++ resolved
@@ -4,13 +4,8 @@
 import tensorflow.contrib.rnn as rnn
 import warnings
 
-<<<<<<< HEAD
-from snorkel.contrib.rnn.utils import f1_score, get_bi_rnn_output, SymbolTable
-from snorkel.learning import LabelBalancer, TFNoiseAwareModel
-=======
 from snorkel.learning import LabelBalancer, TFNoiseAwareModel, get_cardinality
 from utils import f1_score, get_bi_rnn_output, SymbolTable
->>>>>>> cd3309c7
 from time import time
 
 
