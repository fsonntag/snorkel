import os
import numpy as np

import warnings

from snorkel.learning.disc_learning import TFNoiseAwareModel
from utils import candidate_to_tokens, SymbolTable
from six.moves.cPickle import dump, load

import torch
import torch.nn as nn
from torch.autograd import Variable
import torch.utils.data as data_utils

from snorkel.learning.utils import reshape_marginals, LabelBalancer


def build_model(input_dim, output_dim):
    # We don't need the softmax layer here since CrossEntropyLoss already
    # uses it internally.
    model = torch.nn.Sequential()
    model.add_module("linear",
                     torch.nn.Linear(input_dim, output_dim, bias=False))
    return model


def train_model(model, loss, optimizer, x_val, y_val):
    x = Variable(x_val, requires_grad=False)
    y = Variable(y_val, requires_grad=False)

    # Reset gradient
    optimizer.zero_grad()

    # Forward
    fx = model.forward(x)
    output = loss.forward(fx, y)

    # Backward
    output.backward()

    # Update parameters
    optimizer.step()

    return output.data[0]


def predict(model, x_val):
    x = Variable(x_val, requires_grad=False)
    output = model.forward(x)
    return output


class PCA(TFNoiseAwareModel):

    name = 'PCA'
    representation = True

    """SVD for relation extraction"""

    def _preprocess_data_combination(self, candidates, extend=False):
        """Convert candidate sentences to lookup sequences

        :param candidates: candidates to process
        :param extend: extend symbol table for tokens (train), or lookup (test)?
        """
        if not hasattr(self, 'word_dict'):
            self.word_dict = SymbolTable()
        data = []
        for candidate in candidates:
            words = candidate_to_tokens(candidate)

            sent, m1, m2, word_seq = [], [], [], []

            # Word level embeddings
            sent = np.array(words)

            k = self.window_size

            m1_start = candidate[0].get_word_start()
            m1_end = candidate[0].get_word_end() + 1

            m1_start = max(m1_start - k, 0)
            m1_end = min(m1_end + k, len(words))

            m2_start = candidate[1].get_word_start()
            m2_end = candidate[1].get_word_end() + 1

            m2_start = max(m2_start - k, 0)
            m2_end = min(m2_end + k, len(words))

            m1 = np.array(words[m1_start: m1_end])
            m2 = np.array(words[m2_start: m2_end])
            st = min(candidate[0].get_word_end(), candidate[1].get_word_end())
            ed = max(candidate[0].get_word_start(), candidate[1].get_word_start())
            word_seq = np.array(words[st + 1: ed])

            order = 0 if m1_start < m2_start else 1
            data.append((sent, m1, m2, word_seq, order))

        return data

    def _check_max_sentence_length(self, ends, max_len=None):
        """Check that extraction arguments are within @self.max_len"""
        mx = max_len or self.max_len
        for i, end in enumerate(ends):
            if end >= mx:
                w = "Candidate {0} has argument past max length for model:"
                info = "[arg ends at index {0}; max len {1}]".format(end, mx)
                warnings.warn('\t'.join([w.format(i), info]))

    def _build_model(self, **model_kwargs):
        pass

    def load_dict(self):
        # load dict from glove
        if not hasattr(self, 'word_dict'):
            self.word_dict = SymbolTable()

        if self.char and not hasattr(self, 'char_dict'):
            self.char_dict = SymbolTable()

        # Word embeddins
        f = open(self.word_emb_path, 'r')

        l = list()
        for _ in f:
            if len(_.strip().split(' ')) > self.word_emb_dim + 1:
                l.append(' ')
            else:
                word = _.strip().split(' ')[0]
                # Replace placeholder to original word defined by user.
                for key in self.replace.keys():
                    word = word.replace(key, self.replace[key])
                l.append(word)
        map(self.word_dict.get, l)
        f.close()

        if self.char:
            # Char embeddings
            f = open(self.char_emb_path, 'r')

            l = list()
            for _ in f:
                if len(_.strip().split(' ')) > self.char_emb_dim + 1:
                    l.append(' ')
                else:
                    word = _.strip().split(' ')[0]
                    # Replace placeholder to original word defined by user.
                    for key in self.replace.keys():
                        word = word.replace(key, self.replace[key])
                    l.append(word)
            map(self.char_dict.get, l)
            f.close()

    def load_embeddings(self):
        self.load_dict()
        # Random initial word embeddings
        self.word_emb = np.random.uniform(-0.01, 0.01, (self.word_dict.s, self.word_emb_dim)).astype(np.float)

        if self.char:
            # Random initial char embeddings
            self.char_emb = np.random.uniform(-0.01, 0.01, (self.char_dict.s, self.char_emb_dim)).astype(np.float)

        # Word embeddings
        f = open(self.word_emb_path, 'r')

        for line in f:
            line = line.strip().split(' ')
            if len(line) > self.word_emb_dim + 1:
                line[0] = ' '
            for key in self.replace.keys():
                line[0] = line[0].replace(key, self.replace[key])
            self.word_emb[self.word_dict.lookup_strict(line[0])] = np.asarray([float(_) for _ in line[-self.word_emb_dim:]])
        f.close()

        if self.char:
            # Char embeddings
            f = open(self.char_emb_path, 'r')

            for line in f:
                line = line.strip().split(' ')
                if len(line) > self.char_emb_dim + 1:
                    line[0] = ' '
                for key in self.replace.keys():
                    line[0] = line[0].replace(key, self.replace[key])
                self.char_emb[self.char_dict.lookup_strict(line[0])] = np.asarray([float(_) for _ in line[-self.char_emb_dim:]])
            f.close()

    def get_principal_components(self, x):
        # word level features
        ret1 = torch.zeros(self.r + 1, self.word_emb_dim).double()
        if len(''.join(x)) > 0:
            f = self.word_dict.lookup
            x_ = torch.from_numpy(np.array([self.word_emb[_] for _ in map(f, x)]))
            mu = torch.mean(x_, 0, keepdim=True)
            ret1[0,] = mu / torch.norm(mu)
            if self.r > 0:
                u, s, v = torch.svd(x_ - mu.repeat(x_.size(0), 1))
                k = self.r if v.size(1) > self.r else v.size(1)
                ret1[1:k+1,] = v.transpose(0, 1)[0:k, ]

        if self.char:
            # char level features
            ret2 = torch.zeros(self.r + 1, self.char_emb_dim).double()
            if len(''.join(x)) > 0:
                f = self.char_dict.lookup
                x_ = torch.from_numpy(np.array([self.char_emb[_] for _ in map(f, list(' '.join(x)))]))
                mu = torch.mean(x_, 0, keepdim=True)
                ret2[0,] = mu / torch.norm(mu)
                if self.r > 0:
                    u, s, v = torch.svd(x_ - mu.repeat(x_.size(0), 1))
                    k = self.r if v.size(1) > self.r else v.size(1)
                    ret2[1:k+1,] = v.transpose(0, 1)[0:k, ]

        if self.char:
            return torch.cat((ret1.view(1, -1), ret2.view(1, -1)), 1)
        else:
            return ret1.view(1, -1)

    def gen_feature(self, X):
<<<<<<< HEAD
        m1 = self.get_principal_components(X[1])
        m2 = self.get_principal_components(X[2])
        feature = torch.cat((m1, m2))
        if self.sent_feat:
            sent = self.get_principal_components(X[0])
            feature = torch.cat((feature, sent))
        if self.cont_feat:
            word_seq = self.get_principal_components(X[3])
            feature = torch.cat((feature, word_seq))

        feature = feature.view(1, -1)
=======

        sent     = self.get_principal_components(X[0])
        m1       = self.get_principal_components(X[1])
        m2       = self.get_principal_components(X[2])
        word_seq = self.get_principal_components(X[3])
        feature  = torch.cat((sent, m1, m2, word_seq)).view(1, -1)
>>>>>>> d7616e08

        # add indicator feature for asymmetric relation
        if self.asymmetric:
            order = torch.zeros(1, 2).double()
            if X[4] == 0:
                order[0][0] = 1.0
            else:
                order[0][1] = 1.0
            feature = torch.cat((feature, order), 1).view(1, -1)

        return feature

    def _init_kwargs(self, **kwargs):

        self.model_kwargs = kwargs

        # Set if use char embeddings
        self.char = kwargs.get('char', True)

        # Set if use whole sentence feature
        self.sent_feat = kwargs.get('sent_feat', True)

        # Set if use whole context feature
        self.cont_feat = kwargs.get('cont_feat', True)

        # Set word embedding dimension
        self.word_emb_dim = kwargs.get('word_emb_dim', None)

        # Set word embedding path
        self.word_emb_path = kwargs.get('word_emb_path', None)

        # Set char embedding dimension
        self.char_emb_dim = kwargs.get('char_emb_dim', None)

        # Set char embedding path
        self.char_emb_path = kwargs.get('char_emb_path', None)

        # Set learning rate
        self.lr = kwargs.get('lr', 1e-3)

        # Set learning epoch
        self.n_epochs = kwargs.get('n_epochs', 100)

        # Set top k principal components
        self.r = kwargs.get('r', 10)

        # Set learning batch size
        self.batch_size = kwargs.get('batch_size', 100)

        # Set rebalance setting
        self.rebalance = kwargs.get('rebalance', False)

        # Set surrounding window size for mention
        self.window_size = kwargs.get('window_size', 3)

        # Set relation type indicator (e.g., symmetric or asymmetric)
        self.asymmetric = kwargs.get('asymmetric', False)

        # Set max sentence length
        self.max_sentence_length = kwargs.get('max_sentence_length', 100)

        # Replace placeholders in embedding files
        self.replace = kwargs.get('replace', {})

        print "==============================================="
        print "Number of learning epochs:     ", self.n_epochs
        print "Learning rate:                 ", self.lr
        print "Number of principal components:", self.r
        print "Batch size:                    ", self.batch_size
        print "Rebalance:                     ", self.rebalance
        print "Surrounding window size:       ", self.window_size
        print "Use sentence sequence          ", self.sent_feat
        print "Use window sequence            ", self.cont_feat
        print "Use char embeddings            ", self.char
        print "Word embedding size:           ", self.word_emb_dim
        print "Char embedding size:           ", self.char_emb_dim
        print "Word embedding:                ", self.word_emb_path
        print "Char embedding:                ", self.char_emb_path
        print "==============================================="

        assert self.word_emb_path is not None
        if self.char:
            assert self.char_emb_path is not None

    def train(self, X_train, Y_train, X_dev=None, Y_dev=None, print_freq=5, **kwargs):

        """
        Perform preprocessing of data, construct dataset-specific model, then
        train.
        """

        self._init_kwargs(**kwargs)

        # Set random seed
        torch.manual_seed(self.seed)

        # load embeddings from file
        self.load_embeddings()

        print "Done loading embeddings..."

        cardinality = Y_train.shape[1] if len(Y_train.shape) > 1 else 2
        if cardinality != self.cardinality:
            raise ValueError("Training marginals cardinality ({0}) does not"
                "match model cardinality ({1}).".format(Y_train.shape[1],
                    self.cardinality))
        # Make sure marginals are in correct default format
        Y_train = reshape_marginals(Y_train)
        # Make sure marginals are in [0,1] (v.s e.g. [-1, 1])
        if self.cardinality > 2 and not np.all(Y_train.sum(axis=1) - 1 < 1e-10):
            raise ValueError("Y_train must be row-stochastic (rows sum to 1).")
        if not np.all(Y_train >= 0):
            raise ValueError("Y_train must have values in [0,1].")

        if self.cardinality == 2:
            # This removes unlabeled examples and optionally rebalances
            train_idxs = LabelBalancer(Y_train).get_train_idxs(self.rebalance,
                rand_state=self.rand_state)
        else:
            # In categorical setting, just remove unlabeled
            diffs = Y_train.max(axis=1) - Y_train.min(axis=1)
            train_idxs = np.where(diffs > 1e-6)[0]
        X_train = [X_train[j] for j in train_idxs] if self.representation \
            else X_train[train_idxs, :]
        Y_train = Y_train[train_idxs]


        print "[%s] n_train= %s" % (self.name, len(X_train))

        X_train= self._preprocess_data_combination(X_train, extend=False)
        if X_dev is not None:
            X_dev = self._preprocess_data_combination(X_dev, extend=False)

        Y_train = torch.from_numpy(Y_train).float()

        new_X_train = None
        for i in range(len(X_train)):
            feature = self.gen_feature(X_train[i])
            if new_X_train is None:
                new_X_train = torch.from_numpy(np.zeros((len(X_train), feature.size(1))))
                print feature.size()
            new_X_train[i] = feature

        new_X_train = new_X_train.float()

        data_set = data_utils.TensorDataset(new_X_train, Y_train)
        train_loader = data_utils.DataLoader(data_set, batch_size=self.batch_size, shuffle=False)

        n_examples, n_features = new_X_train.size()
        n_classes = 1 if self.cardinality == 2 else None

        self.model = build_model(n_features, n_classes)
        loss = nn.MultiLabelSoftMarginLoss(size_average=False)

        optimizer = torch.optim.Adam(self.model.parameters(), lr=self.lr)

        for idx in range(self.n_epochs):
            cost = 0.
            for x, y in train_loader:
                cost += train_model(self.model, loss, optimizer, x, y.float())
            if (idx + 1) % print_freq == 0:
                msg = "[%s] Epoch %s, Training error: %s" % (self.name, idx + 1, cost / n_examples)
                print msg

    def _marginals_batch(self, X):
        new_X_train = None
        X = self._preprocess_data_combination(X, extend=False)

        for i in range(len(X)):
            feature = self.gen_feature(X[i])
            if new_X_train is None:
                new_X_train = torch.from_numpy(np.zeros((len(X), feature.size(1))))
            new_X_train[i] = feature

        new_X_train = new_X_train.float()

        sigmoid = nn.Sigmoid()
        return sigmoid(predict(self.model, new_X_train)).data.numpy()

    def embed(self, X):

        new_X_train = None
        X = self._preprocess_data_combination(X, extend=False)

        for i in range(len(X)):
            feature = self.gen_feature(X[i])
            if new_X_train is None:
                new_X_train = torch.from_numpy(np.zeros((len(X), feature.size(1))))
            new_X_train[i] = feature

        return new_X_train.float().numpy()

    def save(self, model_name=None, save_dir='checkpoints', verbose=True,
             global_step=0):
        """Save current model."""
        model_name = model_name or self.name

        # Note: Model checkpoints need to be saved in separate directories!
        model_dir = os.path.join(save_dir, model_name)
        if not os.path.exists(model_dir):
            os.makedirs(model_dir)

        # Save model kwargs needed to rebuild model
        with open(os.path.join(model_dir, "model_kwargs.pkl"), 'wb') as f:
            dump(self.model_kwargs, f)

        # Save model dicts needed to rebuild model
        with open(os.path.join(model_dir, "model_dicts.pkl"), 'wb') as f:
            if self.char:
                dump({'char_dict': self.char_dict, 'word_dict': self.word_dict, 'char_emb': self.char_emb,
                      'word_emb': self.word_emb}, f)
            else:
                dump({'word_dict': self.word_dict, 'word_emb': self.word_emb}, f)

        torch.save(self.model, os.path.join(model_dir, model_name))

        if verbose:
            print("[{0}] Model saved as <{1}>".format(self.name, model_name))

    def load(self, model_name=None, save_dir='checkpoints', verbose=True):
        """Load model from file and rebuild in new graph / session."""
        model_name = model_name or self.name
        model_dir = os.path.join(save_dir, model_name)

        # Load model kwargs needed to rebuild model
        with open(os.path.join(model_dir, "model_kwargs.pkl"), 'rb') as f:
            model_kwargs = load(f)
            self._init_kwargs(**model_kwargs)

        # Save model dicts needed to rebuild model
        with open(os.path.join(model_dir, "model_dicts.pkl"), 'rb') as f:
            d = load(f)
            self.word_dict = d['word_dict']
            self.word_emb = d['word_emb']
            if self.char:
                self.char_dict = d['char_dict']
                self.char_emb = d['char_emb']

        self.model = torch.load(os.path.join(model_dir, model_name))

        if verbose:
            print("[{0}] Loaded model <{1}>".format(self.name, model_name))
<|MERGE_RESOLUTION|>--- conflicted
+++ resolved
@@ -218,7 +218,6 @@
             return ret1.view(1, -1)
 
     def gen_feature(self, X):
-<<<<<<< HEAD
         m1 = self.get_principal_components(X[1])
         m2 = self.get_principal_components(X[2])
         feature = torch.cat((m1, m2))
@@ -230,14 +229,6 @@
             feature = torch.cat((feature, word_seq))
 
         feature = feature.view(1, -1)
-=======
-
-        sent     = self.get_principal_components(X[0])
-        m1       = self.get_principal_components(X[1])
-        m2       = self.get_principal_components(X[2])
-        word_seq = self.get_principal_components(X[3])
-        feature  = torch.cat((sent, m1, m2, word_seq)).view(1, -1)
->>>>>>> d7616e08
 
         # add indicator feature for asymmetric relation
         if self.asymmetric:
