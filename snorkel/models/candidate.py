from .meta import SnorkelBase, snorkel_postgres
from sqlalchemy import Table, Column, String, Integer, Text, ForeignKey, ForeignKeyConstraint, Index
from sqlalchemy.orm import relationship, backref
from sqlalchemy.types import PickleType
from snorkel.utils import slice_into_ngrams
from itertools import chain

class CandidateSet(SnorkelBase):
    """A named collection of Candidate objects."""
    __tablename__ = 'candidate_set'
    id = Column(Integer, primary_key=True)
    name = Column(String, unique=True, nullable=False)

    def __repr__(self):
        return "Candidate Set (" + str(self.name) + ")"

    def append(self, item):
        self.candidates.append(item)

    def remove(self, item):
        self.candidates.remove(item)

    def __iter__(self):
        """Default iterator is over Candidate objects"""
        for candidate in self.candidates:
            yield candidate

    def __len__(self):
        return len(self.candidates)

    def __getitem__(self, key):
        return self.candidates[key]


class Candidate(SnorkelBase):
    """
    A candidate relation.
    """
    __tablename__ = 'candidate'
    id = Column(Integer, primary_key=True)
    candidate_set_id = Column(Integer, ForeignKey('candidate_set.id'))
    set = relationship('CandidateSet', backref=backref('candidates', cascade='all, delete-orphan'))
    type = Column(String, nullable=False)

    # Postgres requires an explicit unique index to use a tuple as a compound foreign key,
    # even if it is redundant as in this case
    if snorkel_postgres:
        __table_args__ = (
            Index('candidate_unique_id_candidate_set_id', id, candidate_set_id, unique=True),
        )

    __mapper_args__ = {
        'polymorphic_identity': 'candidate',
        'polymorphic_on': type
    }


class TemporarySpan(object):

    def __init__(self, context=None, char_end=None, char_start=None):
        self.context = context
        self.char_end = char_end
        self.char_start = char_start

    def __len__(self):
        return self.char_end - self.char_start + 1

    def __eq__(self, other):
        if isinstance(other, TemporarySpan):
            return self.context == other.context and self.char_start == other.char_start and self.char_end == other.char_end
        else:
            return False

    def __hash__(self):
        return hash(self.context) + hash(self.char_start) + hash(self.char_end)

    def get_word_start(self):
        return self.char_to_word_index(self.char_start)

    def get_word_end(self):
        return self.char_to_word_index(self.char_end)

    def get_n(self):
        return self.get_word_end() - self.get_word_start() + 1

    def char_to_word_index(self, ci):
        """Given a character-level index (offset), return the index of the **word this char is in**"""
        i = None
        for i, co in enumerate(self.context.char_offsets):
            if ci == co:
                return i
            elif ci < co:
                return i-1
        return i

    def word_to_char_index(self, wi):
        """Given a word-level index, return the character-level index (offset) of the word's start"""
        return self.context.char_offsets[wi]

    def get_attrib_tokens(self, a):
        """Get the tokens of sentence attribute _a_ over the range defined by word_offset, n"""
        return self.context.__getattribute__(a)[self.get_word_start():self.get_word_end() + 1]

    def get_attrib_span(self, a, sep=" "):
        """Get the span of sentence attribute _a_ over the range defined by word_offset, n"""
        # NOTE: Special behavior for words currently (due to correspondence with char_offsets)
        if a == 'words':
            return self.context.text[self.char_start:self.char_end + 1]
        else:
            return sep.join(self.get_attrib_tokens(a))

    def get_span(self, sep=" "):
        return self.get_attrib_span('words', sep)

    def __getitem__(self, key):
        """
        Slice operation returns a new candidate sliced according to **char index**
        Note that the slicing is w.r.t. the candidate range (not the abs. sentence char indexing)
        """
        if isinstance(key, slice):
            char_start = self.char_start if key.start is None else self.char_start + key.start
            if key.stop is None:
                char_end = self.char_end
            elif key.stop >= 0:
                char_end = self.char_start + key.stop - 1
            else:
                char_end = self.char_end + key.stop
            return self._get_instance(char_start=char_start, char_end=char_end, context=self.context)
        else:
            raise NotImplementedError()

    def __repr__(self):
        return '%s("%s", context=%s, chars=[%s,%s], words=[%s,%s])' \
            % (self.__class__.__name__, self.get_span(), self.context.id, self.char_start, self.char_end,
               self.get_word_start(), self.get_word_end())

    def _get_instance(self, **kwargs):
        return TemporarySpan(**kwargs)

    def promote(self):
        return Span(context=self.context, char_start=self.char_start, char_end=self.char_end)


class Span(Candidate, TemporarySpan):
    """
    A span of characters, identified by Context id and character-index start, end (inclusive).

    char_offsets are **relative to the Context start**
    """
    __table__ = Table('span', SnorkelBase.metadata,
                      Column('id', Integer, unique=True),
                      Column('candidate_set_id', Integer, primary_key=True),
                      Column('context_id', Integer, ForeignKey('context.id'), primary_key=True),
                      Column('char_start', Integer, primary_key=True),
                      Column('char_end', Integer, primary_key=True),
                      Column('meta', PickleType),
                      ForeignKeyConstraint(['id', 'candidate_set_id'], ['candidate.id', 'candidate.candidate_set_id'])
                      )

    # Postgres requires an explicit unique index to use a tuple as a compound foreign key,
    # even if it is redundant as in this case
    if snorkel_postgres:
        __table_args__ = (
            Index('span_unique_id_candidate_set_id', __table__.c.id, __table__.c.candidate_set_id, unique=True),
        )

    context = relationship('Context', backref=backref('candidates', cascade_backrefs=False))

    __mapper_args__ = {
        'polymorphic_identity': 'span',
    }

    def _get_instance(self, **kwargs):
        return Span(**kwargs)

    ### LF Utilities ###
    def post_window(self, attr='words', d=None):
        if not d:
            return getattr(self.context, attr)[self.get_word_start()+1:]
        else:
            end_idx = self.get_word_start()+d+1
            return getattr(self.context, attr)[self.get_word_start()+1:end_idx]

    def pre_window(self, attr='words', d=None):
        if not d:
            return getattr(self.context, attr)[:self.get_word_start()]
        else:
            start_idx = max(self.get_word_start()-d, 0)
            return getattr(self.context, attr)[start_idx:self.get_word_start()]

    # NOTE: pre_ngrams and post_ngrams may duplicate behavior in pre_/post_window
    def pre_ngrams(self, attr='words', n_max=3, case_sensitive=False):
        pre_cand = getattr(self.context,attr)[:self.get_word_start()]
        for ngram in slice_into_ngrams(pre_cand, n_max=n_max):
            yield ngram if case_sensitive else ngram.lower()
    
    def post_ngrams(self, attr='words', n_max=3, case_sensitive=False):
        pre_cand = getattr(self.context,attr)[self.get_word_end()+1:]
        for ngram in slice_into_ngrams(pre_cand, n_max=n_max):
            yield ngram if case_sensitive else ngram.lower()

    def phrase_ngrams(self, attr='words', n_max=3, case_sensitive=False):
        # NOTE: n_max is currently unused
        for ngram in self.pre_ngrams(attr=attr, n_max=n_max, case_sensitive=case_sensitive):
            yield ngram
        for ngram in self.post_ngrams(attr=attr, n_max=n_max, case_sensitive=case_sensitive):
            yield ngram

    def cell_ngrams(self, attr='words', n_max=3, case_sensitive=False):
        if self.context.cell is None: return
        for phrase in self.context.cell.phrases:
            for ngram in slice_into_ngrams(getattr(phrase,attr), n_max=n_max):
                yield ngram if case_sensitive else ngram.lower()

    def neighborhood_ngrams(self, attr='words', n_max=3, dist=1, case_sensitive=False):
        # TODO: optimize with SQL query
        if self.context.cell is None: return
        f = lambda x: 0 < x and x <= dist
        phrases = [phrase for phrase in self.context.table.phrases if
            phrase.row_num is not None and phrase.col_num is not None and
            f(abs(phrase.row_num - self.context.row_num) + abs(phrase.col_num - self.context.col_num))]
        for phrase in phrases:
            for ngram in slice_into_ngrams(getattr(phrase,attr), n_max=n_max):
                yield ngram if case_sensitive else ngram.lower()

    def neighbor_ngrams(self, attr='words', n_max=3, dist=1, case_sensitive=False):
        # TODO: optimize with SQL query
        if self.context.cell is None: return
        for phrase in self.context.table.phrases:
            if phrase.row_num is None or phrase.col_num is None: continue
            side = ''
            row_diff = phrase.row_num - self.context.row_num
            col_diff = phrase.col_num - self.context.col_num
            if col_diff==0:
                if 0 < row_diff and row_diff <= dist:
                    side = "UP"
                elif  0 > row_diff and row_diff >= -dist:
                    side = "DOWN"
            elif row_diff==0:
                if 0 < col_diff and col_diff <= dist:
                    side = "RIGHT"
                elif  0 > col_diff and col_diff >= -dist:
                    side = "LEFT"
            if side:
                for ngram in slice_into_ngrams(getattr(phrase,attr), n_max=n_max):
                    yield (ngram,side) if case_sensitive else (ngram.lower(), side)

    def aligned_ngrams(self, attr='words', n_max=3, case_sensitive=False):
        if self.context.cell is None: return
        for ngram in self.row_ngrams(attr=attr, n_max=n_max, case_sensitive=case_sensitive):
            yield ngram
        for ngram in self.col_ngrams(attr=attr, n_max=n_max, case_sensitive=case_sensitive):
            yield ngram

    def head_ngrams(self, axis, attr='words', n_max=3, case_sensitive=False, induced=False):
        head_cell = self.context.cell.head_cell(axis, induced=induced)
        ngrams = chain.from_iterable(
            _get_phrase_ngrams(phrase, attr=attr, n_max=n_max) 
            for cell in cells for phrase in cell.phrases)
        return [ngram.lower() for ngram in ngrams] if not case_sensitive else ngrams

<<<<<<< HEAD
    def row_ngrams(self, attr='words', n_max=3, case_sensitive=False, induced=False):
        cells = self.context.cell.aligned_cells(axis='row', induced=induced)
=======
    def row_ngrams(self, attr='words', n_max=3, case_sensitive=False):
        if self.context.cell is None: return
        cells = self.row_cells()
>>>>>>> 6ba4fa9c
        ngrams = chain.from_iterable(
            _get_phrase_ngrams(phrase, attr=attr, n_max=n_max) 
            for cell in cells for phrase in cell.phrases)
        if ngrams is None: return
        for ngram in ngrams:
            yield ngram if case_sensitive else ngram.lower()

<<<<<<< HEAD
    def col_ngrams(self, attr='words', n_max=3, case_sensitive=False, induced=False):
        cells = self.context.cell.aligned_cells(axis='col', induced=induced)
=======
    def col_ngrams(self, attr='words', n_max=3, case_sensitive=False):
        if self.context.cell is None: return
        cells = self.col_cells()
>>>>>>> 6ba4fa9c
        ngrams = chain.from_iterable(
            _get_phrase_ngrams(phrase, attr=attr, n_max=n_max) 
            for cell in cells for phrase in cell.phrases)
        if ngrams is None: return
        for ngram in ngrams:
            yield ngram if case_sensitive else ngram.lower()

# helper functions
def _get_phrase_ngrams(phrase, n_max=3, attr='words'):
    for ngram in slice_into_ngrams(getattr(phrase,attr), n_max=n_max):
        yield ngram

class SpanPair(Candidate):
    """
    A pair of Span Candidates, representing a relation from Span 0 to Span 1.
    """
    __table__ = Table('span_pair', SnorkelBase.metadata,
                      Column('id', Integer, unique=True),
                      Column('candidate_set_id', Integer, primary_key=True),
                      Column('span0_id', Integer, primary_key=True),
                      Column('span1_id', Integer, primary_key=True),
                      ForeignKeyConstraint(['id', 'candidate_set_id'], ['candidate.id', 'candidate.candidate_set_id']),
                      ForeignKeyConstraint(['span0_id', 'candidate_set_id'], ['span.id', 'span.candidate_set_id']),
                      ForeignKeyConstraint(['span1_id', 'candidate_set_id'], ['span.id', 'span.candidate_set_id'])
                      )

    span0 = relationship('Span', backref=backref('span_source_pairs', cascade_backrefs=False),
                          cascade_backrefs=False, foreign_keys='SpanPair.span0_id')
    span1 = relationship('Span', backref=backref('span_dest_pairs', cascade_backrefs=False),
                          cascade_backrefs=False, foreign_keys='SpanPair.span1_id')

    __mapper_args__ = {
        'polymorphic_identity': 'span_pair',
    }

    def __getitem__(self, key):
        if key == 0:
            return self.span0
        elif key == 1:
            return self.span1
        else:
            raise KeyError('Valid keys are 0 and 1.')

    def __repr__(self):
        return "SpanPair(%s, %s)" % (self.span0, self.span1)

    #TEMP
    def promote(self):
        return self<|MERGE_RESOLUTION|>--- conflicted
+++ resolved
@@ -259,14 +259,9 @@
             for cell in cells for phrase in cell.phrases)
         return [ngram.lower() for ngram in ngrams] if not case_sensitive else ngrams
 
-<<<<<<< HEAD
     def row_ngrams(self, attr='words', n_max=3, case_sensitive=False, induced=False):
+        if self.context.cell is None: return
         cells = self.context.cell.aligned_cells(axis='row', induced=induced)
-=======
-    def row_ngrams(self, attr='words', n_max=3, case_sensitive=False):
-        if self.context.cell is None: return
-        cells = self.row_cells()
->>>>>>> 6ba4fa9c
         ngrams = chain.from_iterable(
             _get_phrase_ngrams(phrase, attr=attr, n_max=n_max) 
             for cell in cells for phrase in cell.phrases)
@@ -274,14 +269,9 @@
         for ngram in ngrams:
             yield ngram if case_sensitive else ngram.lower()
 
-<<<<<<< HEAD
     def col_ngrams(self, attr='words', n_max=3, case_sensitive=False, induced=False):
+        if self.context.cell is None: return
         cells = self.context.cell.aligned_cells(axis='col', induced=induced)
-=======
-    def col_ngrams(self, attr='words', n_max=3, case_sensitive=False):
-        if self.context.cell is None: return
-        cells = self.col_cells()
->>>>>>> 6ba4fa9c
         ngrams = chain.from_iterable(
             _get_phrase_ngrams(phrase, attr=attr, n_max=n_max) 
             for cell in cells for phrase in cell.phrases)
