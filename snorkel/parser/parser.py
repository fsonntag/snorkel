--- conflicted
+++ resolved
@@ -32,18 +32,8 @@
         :param text:
         :return:
         '''
-<<<<<<< HEAD
         text = text.encode('utf-8', 'error')
         text = text.decode('utf-8')
-=======
-        try:
-            text = text.encode('utf-8', 'error')
-            text = text.decode('string_escape', errors='ignore')
-            text = text.decode('utf-8')
-        except Exception as e:
-            sys.stderr.write("ERROR unicode decoding {}".format(e))
-            text = u"<~~UNICODE PARSING ERROR~~>"
->>>>>>> fb825335
         return text
 
     def connect(self):
