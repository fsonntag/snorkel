--- conflicted
+++ resolved
@@ -234,11 +234,10 @@
             yield sent
 
 
-<<<<<<< HEAD
 class HTMLParser(DocParser):
     """Simple parsing of files into html documents"""
-    def init(self):
-        self.doc_id = 0
+    # def init(self):
+    #     self.doc_id = 0
 
     def parse_file(self, fp, file_name):
         with open(fp, 'r') as f:
@@ -248,10 +247,6 @@
                 attribs = None
                 yield Document(name=str(id), file=str(file_name), attribs=attribs), str(text)
                 self.doc_id += 1
-=======
-def sort_X_on_Y(X, Y):
-    return [x for (y,x) in sorted(zip(Y,X), key=lambda t : t[0])]
->>>>>>> caa49b1c
 
 
 class TableParser(SentenceParser):
