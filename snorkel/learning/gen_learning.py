from .constants import *
from .disc_learning import NoiseAwareModel
from .utils import MentionScorer
from numbskull import NumbSkull
from numbskull.inference import FACTORS
from numbskull.numbskulltypes import Weight, Variable, Factor, FactorToVar
import numpy as np
import random
import scipy.sparse as sparse
from utils import exact_data, log_odds, odds_to_prob, sample_data, sparse_abs, transform_sample_stats
from copy import copy


class NaiveBayes(NoiseAwareModel):
    def __init__(self, bias_term=False):
        self.w         = None
        self.bias_term = bias_term

    def train(self, X, n_iter=1000, w0=None, rate=DEFAULT_RATE, alpha=DEFAULT_ALPHA, mu=DEFAULT_MU,
            sample=False, n_samples=100, evidence=None, warm_starts=False, tol=1e-6, verbose=True):
        """
        Perform SGD wrt the weights w
        * n_iter:      Number of steps of SGD
        * w0:          Initial value for weights w
        * rate:        I.e. the SGD step size
        * alpha:       Elastic net penalty mixing parameter (0=ridge, 1=lasso)
        * mu:          Elastic net penalty
        * sample:      Whether to sample or not
        * n_samples:   Number of samples per SGD step
        * evidence:    Ground truth to condition on
        * warm_starts:
        * tol:         For testing for SGD convergence, i.e. stopping threshold
        """
        self.X_train = X

        # Set up stuff
        N, M   = X.shape
        print "="*80
        print "Training marginals (!= 0.5):\t%s" % N
        print "Features:\t\t\t%s" % M
        print "="*80
        Xt     = X.transpose()
        Xt_abs = sparse_abs(Xt) if sparse.issparse(Xt) else np.abs(Xt)
        w0     = w0 if w0 is not None else np.ones(M)

        # Initialize training
        w = w0.copy()
        g = np.zeros(M)
        l = np.zeros(M)
        g_size = 0

        # Gradient descent
        if verbose:
            print "Begin training for rate={}, mu={}".format(rate, mu)
        for step in range(n_iter):

            # Get the expected LF accuracy
            t,f = sample_data(X, w, n_samples=n_samples) if sample else exact_data(X, w, evidence)
            p_correct, n_pred = transform_sample_stats(Xt, t, f, Xt_abs)

            # Get the "empirical log odds"; NB: this assumes one is correct, clamp is for sampling...
            l = np.clip(log_odds(p_correct), -10, 10)

            # SGD step with normalization by the number of samples
            g0 = (n_pred*(w - l)) / np.sum(n_pred)

            # Momentum term for faster training
            g = 0.95*g0 + 0.05*g

            # Check for convergence
            wn     = np.linalg.norm(w, ord=2)
            g_size = np.linalg.norm(g, ord=2)
            if step % 250 == 0 and verbose:
                print "\tLearning epoch = {}\tGradient mag. = {:.6f}".format(step, g_size)
            if (wn < 1e-12 or g_size / wn < tol) and step >= 10:
                if verbose:
                    print "SGD converged for mu={} after {} steps".format(mu, step)
                break

            # Update weights
            w -= rate * g

            # Apply elastic net penalty
            w_bias    = w[-1]
            soft      = np.abs(w) - mu
            ridge_pen = (1 + (1-alpha) * mu)

            #          \ell_1 penalty by soft thresholding        |  \ell_2 penalty
            w = (np.sign(w)*np.select([soft>0], [soft], default=0)) / ridge_pen

            # Don't regularize the bias term
            if self.bias_term:
                w[-1] = w_bias

        # SGD did not converge
        else:
            if verbose:
                print "Final gradient magnitude for rate={}, mu={}: {:.3f}".format(rate, mu, g_size)

        # Return learned weights
        self.w = w

    def marginals(self, X):
        return odds_to_prob(X.dot(self.w))

    def save(self, session, version):
        raise NotImplementedError("Not implemented for generative model.")

    def load(self, session, version):
        raise NotImplementedError("Not implemented for generative model.")


class GenerativeModelWeights(object):

    def __init__(self, n):
        self.n = n
        self.class_prior = 0.0
        self.lf_accuracy = np.zeros(n, dtype=np.float64)
        for optional_name in GenerativeModel.optional_names:
            setattr(self, optional_name, np.zeros(n, dtype=np.float64))

        for dep_name in GenerativeModel.dep_names:
            setattr(self, dep_name, sparse.lil_matrix((n, n), dtype=np.float64))

    def is_sign_sparsistent(self, other, threshold=0.1):
        if self.n != other.n:
            raise ValueError("Dimension mismatch. %d versus %d" % (self.n, other.n))

        if not self._weight_is_sign_sparsitent(self.class_prior, other.class_prior, threshold):
            return False

        for i in range(self.n):
            if not self._weight_is_sign_sparsitent(
                    self.lf_accuracy[i], other.lf_accuracy[i], threshold):
                return False

        for name in GenerativeModel.optional_names:
            for i in range(self.n):
                if not self._weight_is_sign_sparsitent(
                        getattr(self, name)[i], getattr(other, name)[i], threshold):
                    return False

        for name in GenerativeModel.dep_names:
            for i in range(self.n):
                for j in range(self.n):
                    if not self._weight_is_sign_sparsitent(
                            getattr(self, name)[i, j], getattr(other, name)[i, j], threshold):
                        return False

        return True

    def _weight_is_sign_sparsitent(self, w1, w2, threshold):
        if abs(w1) <= threshold and abs(w2) <= threshold:
            return True
        elif w1 > threshold and w2 > threshold:
            return True
        elif w1 < -1 * threshold and w2 < -1 * threshold:
            return True
        else:
            return False


class GenerativeModel(object):
    """
    A generative model for data programming for binary classification.

    Supports dependencies among labeling functions.

    :param class_prior: whether to include class label prior factors
    :param lf_prior: whether to include labeling function prior factors
    :param lf_propensity: whether to include labeling function propensity
        factors
    :param lf_class_propensity: whether to include class-specific labeling
        function propensity factors
    :param seed: seed for initializing state of Numbskull variables
    """
    def __init__(self, class_prior=False, lf_prior=False, lf_propensity=False,
        lf_class_propensity=False, seed=271828):
        self.class_prior = class_prior
        self.lf_prior = lf_prior
        self.lf_propensity = lf_propensity
        self.lf_class_propensity = lf_class_propensity
        self.weights = None

        self.rng = random.Random()
        self.rng.seed(seed)

    # These names of factor types are for the convenience of several methods
    # that perform the same operations over multiple types, but this class's
    # behavior is not fully specified here. Other methods, such as marginals(),
    # as well as maps defined within methods, require manual adjustments to
    # implement changes.
    #
    # These names are also used by other related classes, such as
    # GenerativeModelParameters
    optional_names = ('lf_prior', 'lf_propensity', 'lf_class_propensity')
    dep_names = (
        'dep_similar', 'dep_fixing', 'dep_reinforcing', 'dep_exclusive'
    )

<<<<<<< HEAD
    def train(self, L, deps=(), LF_priors=None, LF_prior_default=0.7,
        labels=None, label_prior=0.95, init_deps=1.0,
        init_class_prior=-1.0, epochs=100, step_size=None, decay=0.99,
=======
    def train(self, L, deps=(), LF_acc_priors=None, LF_acc_prior_default=0.7, 
        labels=None, label_prior=0.95, init_deps=1.0, 
        init_class_prior=-1.0, epochs=100, step_size=None, decay=0.99, 
>>>>>>> e9059db5
        reg_param=0.1, reg_type=2, verbose=False, truncation=10, burn_in=5,
        cardinality=2, timer=None):
        """
        Fits the parameters of the model to a data set. By default, learns a
        conditionally independent model. Additional unary dependencies can be
        set to be included in the constructor. Additional pairwise and
        higher-order dependencies can be included as an argument.

        Results are stored as a member named weights, instance of
        snorkel.learning.gen_learning.GenerativeModelWeights.

<<<<<<< HEAD
        :param L: labeling function output matrix
        :param deps: collection of dependencies to include in the model, each
                     element is a tuple of the form
=======
        :param L: M x N csr_AnnotationMatrix-type label matrix, where there are 
            M candidates labeled by N labeling functions (LFs)
        :param deps: collection of dependencies to include in the model, each 
                     element is a tuple of the form 
>>>>>>> e9059db5
                     (LF 1 index, LF 2 index, dependency type),
                     see snorkel.learning.constants
        :param LF_acc_priors: An N-element list of prior probabilities for the LF
            accuracies
        :param LF_acc_prior_default: Default prior probability for each LF accuracy;
            if LF_acc_priors is unset, each LF will have this prior
        :param labels: Optional ground truth labels
        :param label_prior: The prior probability that the ground truth labels
            (if provided) are correct
        :param init_deps: initial weight for additional dependencies, except
                          class prior (in log scale)
        :param init_class_prior: initial class prior (in log scale), note only
                                 used if class_prior=True in constructor
        :param epochs: number of training epochs
        :param step_size: gradient step size, default is 1 / L.shape[0]
        :param decay: multiplicative decay of step size,
                      step_size_(t+1) = step_size_(t) * decay
        :param reg_param: regularization strength
        :param reg_type: 1 = L1 regularization, 2 = L2 regularization
        :param verbose: whether to write debugging info to stdout
        :param truncation: number of iterations between truncation step for L1
                           regularization
        :param burn_in: number of burn-in samples to take before beginning
                        learning
        :param cardinality: number of possible classes (defaults to binary)
        :param timer: stopwatch for profiling, must implement start() and end()
        """
        m, n = L.shape
        step_size = step_size or 1.0 / L.shape[0]
        reg_param_scaled = reg_param / L.shape[0]

        # Priors for LFs default to fixed prior value
        # NOTE: Setting default != 0.5 creates a (fixed) factor which increases
        # runtime (by ~0.5x that of a non-fixed factor)...
        if LF_acc_priors is None:
            LF_acc_priors = [LF_acc_prior_default for _ in range(n)]
        else:
            LF_acc_priors = list(copy(LF_acc_priors))

        # LF weights are un-fixed
        is_fixed = [False for _ in range(n)]

        # If supervised labels are provided, add them as a fixed LF with prior
        if labels is not None:
            labels = labels.reshape(m, 1)
            L = sparse.hstack([L.copy(), labels])
            is_fixed.append(True)
            LF_acc_priors.append(label_prior)
            n += 1

        # Shuffle the data points
        # NOTE: This only works for dense or CSR-sparse matrices
        idxs = range(m)
        np.random.shuffle(idxs)
        L = sparse.csr_matrix(L)
        L = L[idxs, :]

        # Compile factor graph
        self._process_dependency_graph(L, deps)
<<<<<<< HEAD
        weight, variable, factor, ftv, domain_mask, n_edges = self._compile(L, init_deps, init_class_prior, LF_priors, is_fixed, cardinality)
        fg = NumbSkull(n_inference_epoch=0, n_learning_epoch=epochs, stepsize=step_size, decay=decay,
                       reg_param=reg_param_scaled, regularization=reg_type, truncation=truncation,
                       quiet=(not verbose), verbose=verbose, learn_non_evidence=True, burn_in=burn_in)
=======
        weight, variable, factor, ftv, domain_mask, n_edges =\
            self._compile(L, init_deps, init_class_prior, LF_acc_priors, is_fixed)
        fg = NumbSkull(
            n_inference_epoch=0,
            n_learning_epoch=epochs, 
            stepsize=step_size,
            decay=decay,
            reg_param=reg_param_scaled,
            regularization=reg_type,
            truncation=truncation,
            quiet=(not verbose),
            verbose=verbose, 
            learn_non_evidence=True,
            burn_in=burn_in
        )
>>>>>>> e9059db5
        fg.loadFactorGraph(weight, variable, factor, ftv, domain_mask, n_edges)

        if timer is not None:
            timer.start()
        fg.learning(out=False)
        if timer is not None:
            timer.end()
        self._process_learned_weights(L, fg, LF_acc_priors, is_fixed)

        # Store info from factor graph
<<<<<<< HEAD
        weight, variable, factor, ftv, domain_mask, n_edges = self._compile(sparse.coo_matrix((1, n), L.dtype), init_deps, init_class_prior, LF_priors, is_fixed, cardinality)
=======
        weight, variable, factor, ftv, domain_mask, n_edges =\
            self._compile(sparse.coo_matrix((1, n), L.dtype), init_deps,
                init_class_prior, LF_acc_priors, is_fixed)
>>>>>>> e9059db5

        variable["isEvidence"] = False
        weight["isFixed"] = True
        weight["initialValue"] = fg.factorGraphs[0].weight_value

        fg.factorGraphs = []
        fg.loadFactorGraph(weight, variable, factor, ftv, domain_mask, n_edges)

        self.fg = fg
        self.nlf = n
        self.cardinality = cardinality

    def diagnostics(self):
        """
        Provides a summary of what the model has learned about the labeling
        functions. For each labeling function, estimates of the following
        are provided:

            Abstain
            Accuracy
            Coverage

            [Following are only available for binary tasks]
            True  Positive (TP)
            False Positive (FP)
            True  Negative (TN)
            False Negative (FN)

        WARNING: This uses Gibbs sampling to estimate these values. This will
                 tend to mix poorly when there are many very accurate labeling
                 functions. In this case, thi function will assume that the
                 classes are approximately balanced.
        """
        if self.fg is None:
            raise ValueError("Must fit model with train() before computing diagnostics.")

        burnin = 500
        trials = 5000
        cardinality = self.cardinality
        count = np.zeros((self.nlf, self.cardinality, cardinality + 1))

        for true_label in range(cardinality):
            self.fg.factorGraphs[0].var_value[0, 0] = true_label
            self.fg.factorGraphs[0].inference(burnin, 0, True)
            for i in range(trials):
                self.fg.factorGraphs[0].inference(0, 1, True)
                for j in range(self.nlf):
                    y = self.fg.factorGraphs[0].var_value[0, 0]
                    lf = self.fg.factorGraphs[0].var_value[0, j + 1]
                    count[j, y, lf] += 1
        count /= cardinality * trials

        if cardinality == 2:
            return [{"TP": count[i, 1, 1],
                     "FP": count[i, 0, 1],
                     "TN": count[i, 0, 0],
                     "FN": count[i, 1, 0],
                     "Abstain": count[i, 0, 2] + count[i, 1, 2],
                     "Accuracy": (count[i, 0, 0] + count[i, 1, 1]) / (count[i, 0, 0] + count[i, 0, 1] + count[i, 1, 0] + count[i, 1, 1]),
                     "Coverage": count[i, 0, 0] + count[i, 0, 1] + count[i, 1, 0] + count[i, 1, 1]}
                    for i in range(self.nlf)]
        else:
            return [{"Abstain": sum([count[i, j, 2] for j in range(cardinality)]),
                     "Accuracy": sum([count[i, j, j] for j in range(cardinality)]) / sum([count[i, j, k] for j in range(cardinality) for k in range(cardinality)]),
                     "Coverage": 1 - sum([count[i, j, 2] for j in range(cardinality)])}
                    for i in range(self.nlf)]

    def marginals(self, L):
        if self.weights is None:
            raise ValueError("Must fit model with train() before computing marginal probabilities.")

        marginals = np.ndarray(L.shape[0], dtype=np.float64)

        for i in range(L.shape[0]):
            logp_true = self.weights.class_prior
            logp_false = -1 * self.weights.class_prior

            l_i = L[i].tocoo()

            for l_index1 in range(l_i.nnz):
                data_j, j = l_i.data[l_index1], l_i.col[l_index1]
                if data_j == 1:
                    logp_true  += self.weights.lf_accuracy[j]
                    logp_false -= self.weights.lf_accuracy[j]
                    logp_true  += self.weights.lf_class_propensity[j]
                    logp_false -= self.weights.lf_class_propensity[j]
                elif data_j == -1:
                    logp_true  -= self.weights.lf_accuracy[j]
                    logp_false += self.weights.lf_accuracy[j]
                    logp_true  += self.weights.lf_class_propensity[j]
                    logp_false -= self.weights.lf_class_propensity[j]
                else:
                    ValueError("Illegal value at %d, %d: %d. Must be in {-1, 0, 1}." % (i, j, data_j))

                for l_index2 in range(l_i.nnz):
                    data_k, k = l_i.data[l_index2], l_i.col[l_index2]
                    if j != k:
                        if data_j == -1 and data_k == 1:
                            logp_true += self.weights.dep_fixing[j, k]
                        elif data_j == 1 and data_k == -1:
                            logp_false += self.weights.dep_fixing[j, k]

                        if data_j == 1 and data_k == 1:
                            logp_true += self.weights.dep_reinforcing[j, k]
                        elif data_j == -1 and data_k == -1:
                            logp_false += self.weights.dep_reinforcing[j, k]

            marginals[i] = 1 / (1 + np.exp(logp_false - logp_true))

        return marginals

    def score(self, session, X_test, test_labels, gold_candidate_set=None, b=0.5, set_unlabeled_as_neg=True,
              display=True, scorer=MentionScorer, **kwargs):

        # Get the test candidates
        test_candidates = [X_test.get_candidate(session, i) for i in xrange(X_test.shape[0])]

        # Initialize scorer
        s               = scorer(test_candidates, test_labels, gold_candidate_set)
        test_marginals  = self.marginals(X_test, **kwargs)

        return s.score(test_marginals, train_marginals=None, b=b,
                       set_unlabeled_as_neg=set_unlabeled_as_neg, display=display)

    def _process_dependency_graph(self, L, deps):
        """
        Processes an iterable of triples that specify labeling function dependencies.

        The first two elements of the triple are the labeling functions to be modeled as dependent. The labeling
        functions are specified using their column indices in `L`. The third element is the type of dependency.
        Options are :const:`DEP_SIMILAR`, :const:`DEP_FIXING`, :const:`DEP_REINFORCING`, and :const:`DEP_EXCLUSIVE`.

        The results are :class:`scipy.sparse.csr_matrix` objects that represent directed adjacency matrices. They are
        set as various GenerativeModel members, two for each type of dependency, e.g., `dep_similar` and `dep_similar_T`
        (its transpose for efficient inverse lookups).

        :param deps: iterable of tuples of the form (lf_1, lf_2, type)
        """
        dep_name_map = {
            DEP_SIMILAR: 'dep_similar',
            DEP_FIXING: 'dep_fixing',
            DEP_REINFORCING: 'dep_reinforcing',
            DEP_EXCLUSIVE: 'dep_exclusive'
        }

        for dep_name in GenerativeModel.dep_names:
            setattr(self, dep_name, sparse.lil_matrix((L.shape[1], L.shape[1])))

        for lf1, lf2, dep_type in deps:
            if lf1 == lf2:
                raise ValueError("Invalid dependency. Labeling function cannot depend on itself.")

            if dep_type in dep_name_map:
                dep_mat = getattr(self, dep_name_map[dep_type])
            else:
                raise ValueError("Unrecognized dependency type: " + unicode(dep_type))

            dep_mat[lf1, lf2] = 1

        for dep_name in GenerativeModel.dep_names:
            setattr(self, dep_name, getattr(self, dep_name).tocoo(copy=True))

<<<<<<< HEAD
    def _compile(self, L, init_deps, init_class_prior, LF_priors, is_fixed, cardinality):
=======
    def _compile(self, L, init_deps, init_class_prior, LF_acc_priors, is_fixed):
>>>>>>> e9059db5
        """
        Compiles a generative model based on L and the current labeling function dependencies.
        """
        m, n = L.shape

        n_weights = 1 if self.class_prior else 0

        nPrior = sum([i != 0.5 for i in LF_acc_priors])
        nUnFixed = sum([not i for i in is_fixed])

        n_weights += nPrior
        n_weights += nUnFixed
        for optional_name in GenerativeModel.optional_names:
            if getattr(self, optional_name):
                n_weights += n
        for dep_name in GenerativeModel.dep_names:
            n_weights += getattr(self, dep_name).getnnz()

        n_vars = m * (n + 1)
        n_factors = m * n_weights

        n_edges = 1 if self.class_prior else 0
        n_edges += 2 * (nPrior + nUnFixed)
        if self.lf_prior:
            n_edges += n
        if self.lf_propensity:
            n_edges += n
        if self.lf_class_propensity:
            n_edges += 2 * n
        n_edges += 2 * self.dep_similar.getnnz() + 3 * self.dep_fixing.getnnz() + \
                   3 * self.dep_reinforcing.getnnz() + 2 * self.dep_exclusive.getnnz()
        n_edges *= m

        weight = np.zeros(n_weights, Weight)
        variable = np.zeros(n_vars, Variable)
        factor = np.zeros(n_factors, Factor)
        ftv = np.zeros(n_edges, FactorToVar)
        domain_mask = np.zeros(n_vars, np.bool)


        #
        # Compiles weight matrix
        #
        if self.class_prior:
            weight[0]['isFixed'] = False
            weight[0]['initialValue'] = np.float64(init_class_prior)
            w_off = 1
        else:
            w_off = 0

        for i in range(n):
            # Prior on LF acc
            if (LF_acc_priors[i] != 0.5):
                weight[w_off]['isFixed'] = True
                weight[w_off]['initialValue'] = np.float64(0.5 * np.log(LF_acc_priors[i] / (1 - LF_acc_priors[i])))
                w_off += 1
            # Learnable acc for LF
            if (not is_fixed[i]):
                weight[w_off]['isFixed'] = False

                # Note: Because we're not doing exact gradient descent, don't
                # need to add any random noise to initial values here
                # Setting to 0 = setting to prior value
                weight[w_off]['initialValue'] = np.float64(0)
                w_off += 1

        for i in range(w_off, weight.shape[0]):
            weight[i]['isFixed'] = False
            weight[i]['initialValue'] = np.float64(init_deps)


        #
        # Compiles variable matrix
        #
        # Internal representation:
        #   True Class:         0 to (cardinality - 1) are the classes
        #   Labeling functions: 0 to (cardinality - 1) are the classes
        #                       cardinality is abstain
        for i in range(m):
            variable[i]['isEvidence'] = False
<<<<<<< HEAD
            variable[i]['initialValue'] = self.rng.randrange(0, cardinality)
=======
            variable[i]['initialValue'] = self.rng.randrange(0, 2)
>>>>>>> e9059db5
            variable[i]["dataType"] = 0
            variable[i]["cardinality"] = cardinality

        for index in range(m, m + m * n):
            variable[index]["isEvidence"] = 1
            variable[index]["initialValue"] = cardinality # default to abstain
            variable[index]["dataType"] = 0
            variable[index]["cardinality"] = cardinality + 1

        L_coo = L.tocoo()
        for L_index in range(L_coo.nnz):
            data, i, j = L_coo.data[L_index], L_coo.row[L_index], L_coo.col[L_index]
            index = m + n * i + j
            if (cardinality == 2):
                if data == 1:
                    variable[index]["initialValue"] = 1
                elif data == 0:
                    variable[index]["initialValue"] = 2
                elif data == -1:
                    variable[index]["initialValue"] = 0
                else:
                    raise ValueError("Invalid labeling function output in cell (%d, %d): %d. "
                                     "Valid values are 1, 0, and -1. " % (i, j, data))
            else:
                if data == 0:
                    variable[index]["initialValue"] = cardinality
                elif data <= cardinality:
                    variable[index]["initialValue"] = data - 1
                else:
                    raise ValueError("Invalid labeling function output in cell (%d, %d): %d. "
                                     "Valid values are 0 to %d. " % (i, j, data, cardinality))

        #
        # Compiles factor and ftv matrices
        #

        # Class prior
        if self.class_prior:
            for i in range(m):
                factor[i]["factorFunction"] = FACTORS["DP_GEN_CLASS_PRIOR"]
                factor[i]["weightId"] = 0
                factor[i]["featureValue"] = 1
                factor[i]["arity"] = 1
                factor[i]["ftv_offset"] = i

                ftv[i]["vid"] = i

            f_off = m
            ftv_off = m
            w_off = 1
        else:
            f_off = 0
            ftv_off = 0
            w_off = 0


        # Factors over labeling function outputs
        nfactors_for_lf = [((LF_acc_priors[i] != 0.5) + (not is_fixed[i])) for i in range(n)]
        f_off, ftv_off, w_off = self._compile_output_factors(L, factor, f_off, ftv, ftv_off, w_off, "DP_GEN_LF_ACCURACY",
                                                             (lambda m, n, i, j: i, lambda m, n, i, j: m + n * i + j), nfactors_for_lf)

        optional_name_map = {
            'lf_prior':
                ('DP_GEN_LF_PRIOR', (
                    lambda m, n, i, j: m + n * i + j,)),
            'lf_propensity':
                ('DP_GEN_LF_PROPENSITY', (
                    lambda m, n, i, j: m + n * i + j,)),
            'lf_class_propensity':
                ('DP_GEN_LF_CLASS_PROPENSITY', (
                    lambda m, n, i, j: i,
                    lambda m, n, i, j: m + n * i + j)),
        }

        for optional_name in GenerativeModel.optional_names:
            if getattr(self, optional_name):
                f_off, ftv_off, w_off = self._compile_output_factors(L, factor, f_off, ftv, ftv_off, w_off,
                                                                     optional_name_map[optional_name][0],
                                                                     optional_name_map[optional_name][1])


        # Factors for labeling function dependencies
        dep_name_map = {
            'dep_similar':
                ('DP_GEN_DEP_SIMILAR', (
                    lambda m, n, i, j, k: m + n * i + j,
                    lambda m, n, i, j, k: m + n * i + k)),
            'dep_fixing':
                ('DP_GEN_DEP_FIXING', (
                    lambda m, n, i, j, k: i,
                    lambda m, n, i, j, k: m + n * i + j,
                    lambda m, n, i, j, k: m + n * i + k)),
            'dep_reinforcing':
                ('DP_GEN_DEP_REINFORCING', (
                    lambda m, n, i, j, k: i,
                    lambda m, n, i, j, k: m + n * i + j,
                    lambda m, n, i, j, k: m + n * i + k)),
            'dep_exclusive':
                ('DP_GEN_DEP_EXCLUSIVE', (
                    lambda m, n, i, j, k: m + n * i + j,
                    lambda m, n, i, j, k: m + n * i + k))
        }

        for dep_name in GenerativeModel.dep_names:
            mat = getattr(self, dep_name)
            for i in range(len(mat.data)):
                f_off, ftv_off, w_off = self._compile_dep_factors(L, factor, f_off, ftv, ftv_off, w_off,
                                                                  mat.row[i], mat.col[i],
                                                                  dep_name_map[dep_name][0],
                                                                  dep_name_map[dep_name][1])


        return weight, variable, factor, ftv, domain_mask, n_edges

    def _compile_output_factors(self, L, factors, factors_offset, ftv, ftv_offset, weight_offset, factor_name, vid_funcs, nfactors_for_lf=None):
        """
        Compiles factors over the outputs of labeling functions, i.e., for which there is one weight per labeling
        function and one factor per labeling function-candidate pair.
        """
        m, n = L.shape

        if nfactors_for_lf == None:
            nfactors_for_lf = [1 for i in range(n)]

        factors_index = factors_offset
        ftv_index = ftv_offset
        for i in range(m):
            w_off = weight_offset
            for j in range(n):
                for k in range(nfactors_for_lf[j]):
                    factors[factors_index]["factorFunction"] = FACTORS[factor_name]
                    factors[factors_index]["weightId"] = w_off
                    factors[factors_index]["featureValue"] = 1
                    factors[factors_index]["arity"] = len(vid_funcs)
                    factors[factors_index]["ftv_offset"] = ftv_index

                    factors_index += 1
                    w_off += 1

                    for vid_func in vid_funcs:
                        ftv[ftv_index]["vid"] = vid_func(m, n, i, j)
                        ftv_index += 1

        return factors_index, ftv_index, w_off

    def _compile_dep_factors(self, L, factors, factors_offset, ftv, ftv_offset, weight_offset, j, k, factor_name, vid_funcs):
        """
        Compiles factors for dependencies between pairs of labeling functions (possibly also depending on the latent
        class label).
        """
        m, n = L.shape

        for i in range(m):
            factors_index = factors_offset + i
            ftv_index = ftv_offset + len(vid_funcs) * i

            factors[factors_index]["factorFunction"] = FACTORS[factor_name]
            factors[factors_index]["weightId"] = weight_offset
            factors[factors_index]["featureValue"] = 1
            factors[factors_index]["arity"] = len(vid_funcs)
            factors[factors_index]["ftv_offset"] = ftv_index

            for i_var, vid_func in enumerate(vid_funcs):
                ftv[ftv_index + i_var]["vid"] = vid_func(m, n, i, j, k)

        return factors_offset + m, ftv_offset + len(vid_funcs) * m, weight_offset + 1

    def _process_learned_weights(self, L, fg, LF_acc_priors, is_fixed):
        _, n = L.shape

        w = fg.getFactorGraph().getWeights()
        weights = GenerativeModelWeights(n)

        if self.class_prior:
            weights.class_prior = w[0]
            w_off = 1
        else:
            w_off = 0

        weights.lf_accuracy = np.zeros((n,))
        for i in range(n):
            # Prior on LF acc
            if (LF_acc_priors[i] != 0.5):
                weights.lf_accuracy[i] += w[w_off]
                w_off += 1
            # Learnable acc for LF
            if (not is_fixed[i]):
                weights.lf_accuracy[i] += w[w_off]
                w_off += 1

        for optional_name in GenerativeModel.optional_names:
            if getattr(self, optional_name):
                setattr(weights, optional_name, np.copy(w[w_off:w_off + n]))
                w_off += n

        for dep_name in self.dep_names:
            mat = getattr(self, dep_name)
            weight_mat = sparse.lil_matrix((n, n))

            for i in range(len(mat.data)):
                if w[w_off] != 0:
                    weight_mat[mat.row[i], mat.col[i]] = w[w_off]
                w_off += 1

            setattr(weights, dep_name, weight_mat.tocsr(copy=True))

        self.weights = weights<|MERGE_RESOLUTION|>--- conflicted
+++ resolved
@@ -198,15 +198,9 @@
         'dep_similar', 'dep_fixing', 'dep_reinforcing', 'dep_exclusive'
     )
 
-<<<<<<< HEAD
-    def train(self, L, deps=(), LF_priors=None, LF_prior_default=0.7,
-        labels=None, label_prior=0.95, init_deps=1.0,
-        init_class_prior=-1.0, epochs=100, step_size=None, decay=0.99,
-=======
     def train(self, L, deps=(), LF_acc_priors=None, LF_acc_prior_default=0.7, 
         labels=None, label_prior=0.95, init_deps=1.0, 
         init_class_prior=-1.0, epochs=100, step_size=None, decay=0.99, 
->>>>>>> e9059db5
         reg_param=0.1, reg_type=2, verbose=False, truncation=10, burn_in=5,
         cardinality=2, timer=None):
         """
@@ -218,16 +212,10 @@
         Results are stored as a member named weights, instance of
         snorkel.learning.gen_learning.GenerativeModelWeights.
 
-<<<<<<< HEAD
-        :param L: labeling function output matrix
-        :param deps: collection of dependencies to include in the model, each
-                     element is a tuple of the form
-=======
         :param L: M x N csr_AnnotationMatrix-type label matrix, where there are 
             M candidates labeled by N labeling functions (LFs)
         :param deps: collection of dependencies to include in the model, each 
                      element is a tuple of the form 
->>>>>>> e9059db5
                      (LF 1 index, LF 2 index, dependency type),
                      see snorkel.learning.constants
         :param LF_acc_priors: An N-element list of prior probabilities for the LF
@@ -287,14 +275,8 @@
 
         # Compile factor graph
         self._process_dependency_graph(L, deps)
-<<<<<<< HEAD
-        weight, variable, factor, ftv, domain_mask, n_edges = self._compile(L, init_deps, init_class_prior, LF_priors, is_fixed, cardinality)
-        fg = NumbSkull(n_inference_epoch=0, n_learning_epoch=epochs, stepsize=step_size, decay=decay,
-                       reg_param=reg_param_scaled, regularization=reg_type, truncation=truncation,
-                       quiet=(not verbose), verbose=verbose, learn_non_evidence=True, burn_in=burn_in)
-=======
         weight, variable, factor, ftv, domain_mask, n_edges =\
-            self._compile(L, init_deps, init_class_prior, LF_acc_priors, is_fixed)
+            self._compile(L, init_deps, init_class_prior, LF_acc_priors, is_fixed, cardinality)
         fg = NumbSkull(
             n_inference_epoch=0,
             n_learning_epoch=epochs, 
@@ -308,7 +290,6 @@
             learn_non_evidence=True,
             burn_in=burn_in
         )
->>>>>>> e9059db5
         fg.loadFactorGraph(weight, variable, factor, ftv, domain_mask, n_edges)
 
         if timer is not None:
@@ -319,13 +300,9 @@
         self._process_learned_weights(L, fg, LF_acc_priors, is_fixed)
 
         # Store info from factor graph
-<<<<<<< HEAD
-        weight, variable, factor, ftv, domain_mask, n_edges = self._compile(sparse.coo_matrix((1, n), L.dtype), init_deps, init_class_prior, LF_priors, is_fixed, cardinality)
-=======
         weight, variable, factor, ftv, domain_mask, n_edges =\
             self._compile(sparse.coo_matrix((1, n), L.dtype), init_deps,
-                init_class_prior, LF_acc_priors, is_fixed)
->>>>>>> e9059db5
+                init_class_prior, LF_acc_priors, is_fixed, cardinality)
 
         variable["isEvidence"] = False
         weight["isFixed"] = True
@@ -488,11 +465,7 @@
         for dep_name in GenerativeModel.dep_names:
             setattr(self, dep_name, getattr(self, dep_name).tocoo(copy=True))
 
-<<<<<<< HEAD
-    def _compile(self, L, init_deps, init_class_prior, LF_priors, is_fixed, cardinality):
-=======
-    def _compile(self, L, init_deps, init_class_prior, LF_acc_priors, is_fixed):
->>>>>>> e9059db5
+    def _compile(self, L, init_deps, init_class_prior, LF_acc_priors, is_fixed, cardinality):
         """
         Compiles a generative model based on L and the current labeling function dependencies.
         """
@@ -573,11 +546,7 @@
         #                       cardinality is abstain
         for i in range(m):
             variable[i]['isEvidence'] = False
-<<<<<<< HEAD
             variable[i]['initialValue'] = self.rng.randrange(0, cardinality)
-=======
-            variable[i]['initialValue'] = self.rng.randrange(0, 2)
->>>>>>> e9059db5
             variable[i]["dataType"] = 0
             variable[i]["cardinality"] = cardinality
 
