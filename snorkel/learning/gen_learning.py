from .constants import *
from .disc_learning import NoiseAwareModel
from .utils import MentionScorer
from numbskull import NumbSkull
from numbskull.inference import FACTORS
from numbskull.numbskulltypes import Weight, Variable, Factor, FactorToVar
import numpy as np
import random
import scipy.sparse as sparse
from .utils import exact_data, log_odds, odds_to_prob, sample_data, sparse_abs, transform_sample_stats


class NaiveBayes(NoiseAwareModel):
    def __init__(self, bias_term=False):
        self.w         = None
        self.bias_term = bias_term

    def train(self, X, n_iter=1000, w0=None, rate=DEFAULT_RATE, alpha=DEFAULT_ALPHA, mu=DEFAULT_MU,
            sample=False, n_samples=100, evidence=None, warm_starts=False, tol=1e-6, verbose=True):
        """
        Perform SGD wrt the weights w
        * n_iter:      Number of steps of SGD
        * w0:          Initial value for weights w
        * rate:        I.e. the SGD step size
        * alpha:       Elastic net penalty mixing parameter (0=ridge, 1=lasso)
        * mu:          Elastic net penalty
        * sample:      Whether to sample or not
        * n_samples:   Number of samples per SGD step
        * evidence:    Ground truth to condition on
        * warm_starts:
        * tol:         For testing for SGD convergence, i.e. stopping threshold
        """
        self.X_train = X

        # Set up stuff
<<<<<<< HEAD
        N, M = X.shape
        print("=" * 80)
        print("Training marginals (!= 0.5):\t%s" % N)
        print("Features:\t\t\t%s" % M)
        print("=" * 80)
        Xt = X.transpose()
=======
        N, M   = X.shape
        print "="*80
        print "Training marginals (!= 0.5):\t%s" % N
        print "Features:\t\t\t%s" % M
        print "="*80
        Xt     = X.transpose()
>>>>>>> 0641afb9
        Xt_abs = sparse_abs(Xt) if sparse.issparse(Xt) else np.abs(Xt)
        w0     = w0 if w0 is not None else np.ones(M)

        # Initialize training
        w = w0.copy()
        g = np.zeros(M)
        l = np.zeros(M)
        g_size = 0

        # Gradient descent
        if verbose:
            print("Begin training for rate={}, mu={}".format(rate, mu))
        for step in range(n_iter):

            # Get the expected LF accuracy
            t,f = sample_data(X, w, n_samples=n_samples) if sample else exact_data(X, w, evidence)
            p_correct, n_pred = transform_sample_stats(Xt, t, f, Xt_abs)

            # Get the "empirical log odds"; NB: this assumes one is correct, clamp is for sampling...
            l = np.clip(log_odds(p_correct), -10, 10)

            # SGD step with normalization by the number of samples
            g0 = (n_pred*(w - l)) / np.sum(n_pred)

            # Momentum term for faster training
            g = 0.95*g0 + 0.05*g

            # Check for convergence
            wn     = np.linalg.norm(w, ord=2)
            g_size = np.linalg.norm(g, ord=2)
            if step % 250 == 0 and verbose:
                print("\tLearning epoch = {}\tGradient mag. = {:.6f}".format(step, g_size))
            if (wn < 1e-12 or g_size / wn < tol) and step >= 10:
                if verbose:
                    print("SGD converged for mu={} after {} steps".format(mu, step))
                break

            # Update weights
            w -= rate * g

            # Apply elastic net penalty
            w_bias    = w[-1]
            soft      = np.abs(w) - mu
            ridge_pen = (1 + (1-alpha) * mu)

            #          \ell_1 penalty by soft thresholding        |  \ell_2 penalty
            w = (np.sign(w)*np.select([soft>0], [soft], default=0)) / ridge_pen

            # Don't regularize the bias term
            if self.bias_term:
                w[-1] = w_bias

        # SGD did not converge
        else:
            if verbose:
                print("Final gradient magnitude for rate={}, mu={}: {:.3f}".format(rate, mu, g_size))

        # Return learned weights
        self.w = w

    def marginals(self, X):
        return odds_to_prob(X.dot(self.w))
    
    def save(self, session, version):
        raise NotImplementedError("Not implemented for generative model.")

    def load(self, session, version):
        raise NotImplementedError("Not implemented for generative model.")


class GenerativeModelWeights(object):

    def __init__(self, n):
        self.n = n
        self.class_prior = 0.0
        self.lf_accuracy_log_odds = np.zeros(n, dtype=np.float64)
        for optional_name in GenerativeModel.optional_names:
            setattr(self, optional_name, np.zeros(n, dtype=np.float64))

        for dep_name in GenerativeModel.dep_names:
            setattr(self, dep_name, sparse.lil_matrix((n, n), dtype=np.float64))

    def lf_accuracy(self):
	    return 1.0 / (1.0 + np.exp(-self.lf_accuracy_log_odds)) 

    def is_sign_sparsistent(self, other, threshold=0.1):
        if self.n != other.n:
            raise ValueError("Dimension mismatch. %d versus %d" % (self.n, other.n))

        if not self._weight_is_sign_sparsitent(self.class_prior, other.class_prior, threshold):
            return False

        for i in range(self.n):
            if not self._weight_is_sign_sparsitent(
                    self.lf_accuracy_log_odds[i], other.lf_accuracy_log_odds[i], threshold):
                return False

        for name in GenerativeModel.optional_names:
            for i in range(self.n):
                if not self._weight_is_sign_sparsitent(
                        getattr(self, name)[i], getattr(other, name)[i], threshold):
                    return False

        for name in GenerativeModel.dep_names:
            for i in range(self.n):
                for j in range(self.n):
                    if not self._weight_is_sign_sparsitent(
                            getattr(self, name)[i, j], getattr(other, name)[i, j], threshold):
                        return False

        return True

    def _weight_is_sign_sparsitent(self, w1, w2, threshold):
        if abs(w1) <= threshold and abs(w2) <= threshold:
            return True
        elif w1 > threshold and w2 > threshold:
            return True
        elif w1 < -1 * threshold and w2 < -1 * threshold:
            return True
        else:
            return False


class GenerativeModel(object):
    """
    A generative model for data programming for binary classification.

    Supports dependencies among labeling functions.

    :param class_prior: whether to include class label prior factors
    :param lf_prior: whether to include labeling function prior factors
    :param lf_propensity: whether to include labeling function propensity factors
    :param lf_class_propensity: whether to include class-specific labeling function propensity factors
    :param seed: seed for initializing state of Numbskull variables
    """
    def __init__(self, class_prior=False, lf_prior=False, lf_propensity=False, lf_class_propensity=False, seed=271828):
        self.class_prior = class_prior
        self.lf_prior = lf_prior
        self.lf_propensity = lf_propensity
        self.lf_class_propensity = lf_class_propensity
        self.weights = None

        self.rng = random.Random()
        self.rng.seed(seed)

    # These names of factor types are for the convenience of several methods that perform the same operations over
    # multiple types, but this class's behavior is not fully specified here. Other methods, such as marginals(),
    # as well as maps defined within methods, require manual adjustments to implement changes.
    #
    # These names are also used by other related classes, such as GenerativeModelParameters
    optional_names = ('lf_prior', 'lf_propensity', 'lf_class_propensity')
    dep_names = ('dep_similar', 'dep_fixing', 'dep_reinforcing', 'dep_exclusive')

    def train(self, L, y=None, deps=(), init_acc = 1.0, init_deps=1.0, init_class_prior=-1.0, epochs=100, step_size=None, decay=0.99, reg_param=0.1, reg_type=2, verbose=False,
              truncation=10, burn_in=50, timer=None):
        """
        Fits the parameters of the model to a data set. By default, learns a conditionally independent model.
        Additional unary dependencies can be set to be included in the constructor. Additional pairwise and higher-order
        dependencies can be included as an argument.

        Results are stored as a member named weights, instance of snorkel.learning.gen_learning.GenerativeModelWeights.

        :param L: labeling function output matrix
        :param y: optional ground truth labels
        :param deps: collection of dependencies to include in the model, each element is a tuple of the form
                     (LF 1 index, LF 2 index, dependency type), see snorkel.learning.constants
        :param init_acc: initial weight for accuracy dependencies (in log scale)
        :param init_deps: initial weight for additional dependencies, except class prior (in log scale)
        :param init_class_prior: initial class prior (in log scale), note only used if class_prior=True in constructor
        :param epochs: number of training epochs
        :param step_size: gradient step size
        :param decay: multiplicative decay of step size, step_size_(t+1) = step_size_(t) * decay
        :param reg_param: regularization strength
        :param reg_type: 1 = L1 regularization, 2 = L2 regularization
        :param verbose: whether to write debugging info to stdout
        :param truncation: number of iterations between truncation step for L1 regularization
        :param burn_in: number of burn-in samples to take before beginning learning
        :param timer: stopwatch for profiling, must implement start() and end()
        """

        step_size = step_size or 1.0 / L.shape[0]
        reg_param_scaled = reg_param / L.shape[0]
        self._process_dependency_graph(L, deps)
        weight, variable, factor, ftv, domain_mask, n_edges = self._compile(L, y, init_acc, init_deps, init_class_prior)
        fg = NumbSkull(n_inference_epoch=0, n_learning_epoch=epochs, stepsize=step_size, decay=decay,
                       reg_param=reg_param_scaled, regularization=reg_type, truncation=truncation,
                       quiet=(not verbose), verbose=verbose, learn_non_evidence=True, burn_in=burn_in)
        fg.loadFactorGraph(weight, variable, factor, ftv, domain_mask, n_edges)
        if timer is not None:
            timer.start()
        fg.learning(out=False)
        if timer is not None:
            timer.end()
        self._process_learned_weights(L, fg)

    def marginals(self, L):
        if self.weights is None:
            raise ValueError("Must fit model with train() before computing marginal probabilities.")

        marginals = np.ndarray(L.shape[0], dtype=np.float64)

        for i in range(L.shape[0]):
            logp_true = self.weights.class_prior
            logp_false = -1 * self.weights.class_prior

            l_i = L[i].tocoo()

            for l_index1 in range(l_i.nnz):
                data_j, j = l_i.data[l_index1], l_i.col[l_index1]
                if data_j == 1:
                    logp_true  += self.weights.lf_accuracy_log_odds[j]
                    logp_false -= self.weights.lf_accuracy_log_odds[j]
                    logp_true  += self.weights.lf_class_propensity[j]
                    logp_false -= self.weights.lf_class_propensity[j]
                elif data_j == -1:
                    logp_true  -= self.weights.lf_accuracy_log_odds[j]
                    logp_false += self.weights.lf_accuracy_log_odds[j]
                    logp_true  += self.weights.lf_class_propensity[j]
                    logp_false -= self.weights.lf_class_propensity[j]
                else:
                    ValueError("Illegal value at %d, %d: %d. Must be in {-1, 0, 1}." % (i, j, data_j))

                for l_index2 in range(l_i.nnz):
                    data_k, k = l_i.data[l_index2], l_i.col[l_index2]
                    if j != k:
                        if data_j == -1 and data_k == 1:
                            logp_true += self.weights.dep_fixing[j, k]
                        elif data_j == 1 and data_k == -1:
                            logp_false += self.weights.dep_fixing[j, k]

                        if data_j == 1 and data_k == 1:
                            logp_true += self.weights.dep_reinforcing[j, k]
                        elif data_j == -1 and data_k == -1:
                            logp_false += self.weights.dep_reinforcing[j, k]

            marginals[i] = 1 / (1 + np.exp(logp_false - logp_true))

        return marginals

    def score(self, session, X_test, test_labels, gold_candidate_set=None, b=0.5, set_unlabeled_as_neg=True,
              display=True, scorer=MentionScorer, **kwargs):
        
        # Get the test candidates
        test_candidates = [X_test.get_candidate(session, i) for i in range(X_test.shape[0])]

        # Initialize scorer
        s               = scorer(test_candidates, test_labels, gold_candidate_set)
        test_marginals  = self.marginals(X_test, **kwargs)

        return s.score(test_marginals, train_marginals=None, b=b,
                       set_unlabeled_as_neg=set_unlabeled_as_neg, display=display)

    def _process_dependency_graph(self, L, deps):
        """
        Processes an iterable of triples that specify labeling function dependencies.

        The first two elements of the triple are the labeling functions to be modeled as dependent. The labeling
        functions are specified using their column indices in `L`. The third element is the type of dependency.
        Options are :const:`DEP_SIMILAR`, :const:`DEP_FIXING`, :const:`DEP_REINFORCING`, and :const:`DEP_EXCLUSIVE`.

        The results are :class:`scipy.sparse.csr_matrix` objects that represent directed adjacency matrices. They are
        set as various GenerativeModel members, two for each type of dependency, e.g., `dep_similar` and `dep_similar_T`
        (its transpose for efficient inverse lookups).

        :param deps: iterable of tuples of the form (lf_1, lf_2, type)
        """
        dep_name_map = {
            DEP_SIMILAR: 'dep_similar',
            DEP_FIXING: 'dep_fixing',
            DEP_REINFORCING: 'dep_reinforcing',
            DEP_EXCLUSIVE: 'dep_exclusive'
        }

        for dep_name in GenerativeModel.dep_names:
            setattr(self, dep_name, sparse.lil_matrix((L.shape[1], L.shape[1])))

        for lf1, lf2, dep_type in deps:
            if lf1 == lf2:
                raise ValueError("Invalid dependency. Labeling function cannot depend on itself.")

            if dep_type in dep_name_map:
                dep_mat = getattr(self, dep_name_map[dep_type])
            else:
                raise ValueError("Unrecognized dependency type: " + str(dep_type))

            dep_mat[lf1, lf2] = 1

        for dep_name in GenerativeModel.dep_names:
            setattr(self, dep_name, getattr(self, dep_name).tocoo(copy=True))

    def _compile(self, L, y, init_acc, init_deps, init_class_prior):
        """
        Compiles a generative model based on L and the current labeling function dependencies.
        """
        m, n = L.shape

        n_weights = 1 if self.class_prior else 0

        n_weights += n
        for optional_name in GenerativeModel.optional_names:
            if getattr(self, optional_name):
                n_weights += n
        for dep_name in GenerativeModel.dep_names:
            n_weights += getattr(self, dep_name).getnnz()

        n_vars = m * (n + 1)
        n_factors = m * n_weights

        n_edges = 1 if self.class_prior else 0
        n_edges += 2 * n
        if self.lf_prior:
            n_edges += n
        if self.lf_propensity:
            n_edges += n
        if self.lf_class_propensity:
            n_edges += 2 * n
        n_edges += 2 * self.dep_similar.getnnz() + 3 * self.dep_fixing.getnnz() + \
                   3 * self.dep_reinforcing.getnnz() + 2 * self.dep_exclusive.getnnz()
        n_edges *= m

        weight = np.zeros(n_weights, Weight)
        variable = np.zeros(n_vars, Variable)
        factor = np.zeros(n_factors, Factor)
        ftv = np.zeros(n_edges, FactorToVar)
        domain_mask = np.zeros(n_vars, np.bool)


        #
        # Compiles weight matrix
        #
        if self.class_prior:
            weight[0]['isFixed'] = False
            weight[0]['initialValue'] = np.float64(init_class_prior)
            w_off = 1
        else:
            w_off = 0

        for i in range(w_off, w_off + n):
            weight[i]['isFixed'] = False
            weight[i]['initialValue'] = np.float64(init_acc)

        w_off += n
        for i in range(w_off, weight.shape[0]):
            weight[i]['isFixed'] = False
            weight[i]['initialValue'] = np.float64(init_deps)


        #
        # Compiles variable matrix
        #
        for i in range(m):
            variable[i]['isEvidence'] = False if (y is None or i not in y) else True
            variable[i]['initialValue'] = self.rng.randrange(0, 2) if (y is None or i not in y) else 1 if y[i] == 1 else 0
            variable[i]["dataType"] = 0
            variable[i]["cardinality"] = 2

        for index in range(m, m + m * n):
            variable[index]["isEvidence"] = 1
            variable[index]["initialValue"] = 1
            variable[index]["dataType"] = 0
            variable[index]["cardinality"] = 3

        L_coo = L.tocoo()
        for L_index in range(L_coo.nnz):
            data, i, j = L_coo.data[L_index], L_coo.row[L_index], L_coo.col[L_index]
            index = m + n * i + j
            if data == 1:
                variable[index]["initialValue"] = 2
            elif data == 0:
                variable[index]["initialValue"] = 1
            elif data == -1:
                variable[index]["initialValue"] = 0
            else:
                raise ValueError("Invalid labeling function output in cell (%d, %d): %d. "
                                 "Valid values are 1, 0, and -1. " % (i, j, data))

        #
        # Compiles factor and ftv matrices
        #

        # Class prior
        if self.class_prior:
            for i in range(m):
                factor[i]["factorFunction"] = FACTORS["DP_GEN_CLASS_PRIOR"]
                factor[i]["weightId"] = 0
                factor[i]["featureValue"] = 1
                factor[i]["arity"] = 1
                factor[i]["ftv_offset"] = i

                ftv[i]["vid"] = i

            f_off = m
            ftv_off = m
            w_off = 1
        else:
            f_off = 0
            ftv_off = 0
            w_off = 0


        # Factors over labeling function outputs
        f_off, ftv_off, w_off = self._compile_output_factors(L, factor, f_off, ftv, ftv_off, w_off, "DP_GEN_LF_ACCURACY",
                                                             (lambda m, n, i, j: i, lambda m, n, i, j: m + n * i + j))

        optional_name_map = {
            'lf_prior':
                ('DP_GEN_LF_PRIOR', (
                    lambda m, n, i, j: m + n * i + j,)),
            'lf_propensity':
                ('DP_GEN_LF_PROPENSITY', (
                    lambda m, n, i, j: m + n * i + j,)),
            'lf_class_propensity':
                ('DP_GEN_LF_CLASS_PROPENSITY', (
                    lambda m, n, i, j: i,
                    lambda m, n, i, j: m + n * i + j)),
        }

        for optional_name in GenerativeModel.optional_names:
            if getattr(self, optional_name):
                f_off, ftv_off, w_off = self._compile_output_factors(L, factor, f_off, ftv, ftv_off, w_off,
                                                                     optional_name_map[optional_name][0],
                                                                     optional_name_map[optional_name][1])


        # Factors for labeling function dependencies
        dep_name_map = {
            'dep_similar':
                ('DP_GEN_DEP_SIMILAR', (
                    lambda m, n, i, j, k: m + n * i + j,
                    lambda m, n, i, j, k: m + n * i + k)),
            'dep_fixing':
                ('DP_GEN_DEP_FIXING', (
                    lambda m, n, i, j, k: i,
                    lambda m, n, i, j, k: m + n * i + j,
                    lambda m, n, i, j, k: m + n * i + k)),
            'dep_reinforcing':
                ('DP_GEN_DEP_REINFORCING', (
                    lambda m, n, i, j, k: i,
                    lambda m, n, i, j, k: m + n * i + j,
                    lambda m, n, i, j, k: m + n * i + k)),
            'dep_exclusive':
                ('DP_GEN_DEP_EXCLUSIVE', (
                    lambda m, n, i, j, k: m + n * i + j,
                    lambda m, n, i, j, k: m + n * i + k))
        }

        for dep_name in GenerativeModel.dep_names:
            mat = getattr(self, dep_name)
            for i in range(len(mat.data)):
                f_off, ftv_off, w_off = self._compile_dep_factors(L, factor, f_off, ftv, ftv_off, w_off,
                                                                  mat.row[i], mat.col[i],
                                                                  dep_name_map[dep_name][0],
                                                                  dep_name_map[dep_name][1])


        return weight, variable, factor, ftv, domain_mask, n_edges

    def _compile_output_factors(self, L, factors, factors_offset, ftv, ftv_offset, weight_offset, factor_name, vid_funcs):
        """
        Compiles factors over the outputs of labeling functions, i.e., for which there is one weight per labeling
        function and one factor per labeling function-candidate pair.
        """
        m, n = L.shape

        for i in range(m):
            for j in range(n):
                factors_index = factors_offset + n * i + j
                ftv_index = ftv_offset + len(vid_funcs) * (n * i + j)

                factors[factors_index]["factorFunction"] = FACTORS[factor_name]
                factors[factors_index]["weightId"] = weight_offset + j
                factors[factors_index]["featureValue"] = 1
                factors[factors_index]["arity"] = len(vid_funcs)
                factors[factors_index]["ftv_offset"] = ftv_index

                for i_var, vid_func in enumerate(vid_funcs):
                    ftv[ftv_index + i_var]["vid"] = vid_func(m, n, i, j)

        return factors_offset + m * n, ftv_offset + len(vid_funcs) * m * n, weight_offset + n

    def _compile_dep_factors(self, L, factors, factors_offset, ftv, ftv_offset, weight_offset, j, k, factor_name, vid_funcs):
        """
        Compiles factors for dependencies between pairs of labeling functions (possibly also depending on the latent
        class label).
        """
        m, n = L.shape

        for i in range(m):
            factors_index = factors_offset + i
            ftv_index = ftv_offset + len(vid_funcs) * i

            factors[factors_index]["factorFunction"] = FACTORS[factor_name]
            factors[factors_index]["weightId"] = weight_offset
            factors[factors_index]["featureValue"] = 1
            factors[factors_index]["arity"] = len(vid_funcs)
            factors[factors_index]["ftv_offset"] = ftv_index

            for i_var, vid_func in enumerate(vid_funcs):
                ftv[ftv_index + i_var]["vid"] = vid_func(m, n, i, j, k)

        return factors_offset + m, ftv_offset + len(vid_funcs) * m, weight_offset + 1

    def _process_learned_weights(self, L, fg):
        _, n = L.shape

        w = fg.getFactorGraph().getWeights()
        weights = GenerativeModelWeights(n)

        if self.class_prior:
            weights.class_prior = w[0]
            w_off = 1
        else:
            w_off = 0

        weights.lf_accuracy_log_odds = np.copy(w[w_off:w_off + n])
        w_off += n

        for optional_name in GenerativeModel.optional_names:
            if getattr(self, optional_name):
                setattr(weights, optional_name, np.copy(w[w_off:w_off + n]))
                w_off += n

        for dep_name in self.dep_names:
            mat = getattr(self, dep_name)
            weight_mat = sparse.lil_matrix((n, n))

            for i in range(len(mat.data)):
                if w[w_off] != 0:
                    weight_mat[mat.row[i], mat.col[i]] = w[w_off]
                w_off += 1

            setattr(weights, dep_name, weight_mat.tocsr(copy=True))

        self.weights = weights<|MERGE_RESOLUTION|>--- conflicted
+++ resolved
@@ -33,21 +33,12 @@
         self.X_train = X
 
         # Set up stuff
-<<<<<<< HEAD
         N, M = X.shape
         print("=" * 80)
         print("Training marginals (!= 0.5):\t%s" % N)
         print("Features:\t\t\t%s" % M)
         print("=" * 80)
         Xt = X.transpose()
-=======
-        N, M   = X.shape
-        print "="*80
-        print "Training marginals (!= 0.5):\t%s" % N
-        print "Features:\t\t\t%s" % M
-        print "="*80
-        Xt     = X.transpose()
->>>>>>> 0641afb9
         Xt_abs = sparse_abs(Xt) if sparse.issparse(Xt) else np.abs(Xt)
         w0     = w0 if w0 is not None else np.ones(M)
 
